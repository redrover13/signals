--- conflicted
+++ resolved
@@ -2,194 +2,13 @@
  * @fileoverview reviews-agent module for Review Processing and Sentiment Analysis
  *
  * This file is part of the Dulce de Saigon F&B Data Platform.
-<<<<<<< HEAD
- * Contains reviews agent implementation using Google's ADK.
-=======
  * Contains implementation for review analysis, sentiment processing, and customer feedback management.
->>>>>>> 7a06b362
  *
  * @author Dulce de Saigon Engineering
  * @copyright Copyright (c) 2025 Dulce de Saigon
  * @license MIT
  */
 
-<<<<<<< HEAD
-import {
-  DulceLlmAgent,
-  GeminiLlm,
-  BigQueryQueryTool,
-  HttpRequestTool
-} from '@nx-monorepo/adk';
-
-/**
- * Review data interface
- */
-export interface ReviewData {
-  reviewId: string;
-  restaurantId: string;
-  customerId?: string;
-  rating: number;
-  comment: string;
-  timestamp: string;
-  platform?: string;
-}
-
-/**
- * Reviews-specialized agent for processing and analyzing customer reviews
- */
-export class ReviewsAgent extends DulceLlmAgent {
-  constructor(cfg?: { model?: string; apiKey?: string; tools?: Array<unknown> }) {
-    // Require an API key, whether passed in or via env, to avoid silent misconfig
-    const apiKey = cfg?.apiKey ?? process.env.GOOGLE_API_KEY;
-    if (!apiKey) {
-      throw new Error('GOOGLE_API_KEY is required to initialize ReviewsAgent');
-    }
-
-    // Allow overriding the model name for flexibility/testing
-    const llm = new GeminiLlm({
-      model: cfg?.model ?? 'gemini-1.5-pro',
-      apiKey,
-    });
-
-    // Permit injecting custom tools, else use the reviews defaults
-    const tools = cfg?.tools ?? [
-      new BigQueryQueryTool(),
-      new HttpRequestTool(),
-    ];
-
-    super({
-      name: 'Reviews Agent',
-      description: 'Specialized agent for Vietnamese F&B review analysis and processing',
-      llm,
-      tools,
-    });
-  }
-
-  /**
-   * Analyze customer reviews and extract insights
-   */
-  async analyzeReviews(reviews: ReviewData[], context?: string): Promise<any> {
-    const prompt = `
-You are a review analyst for the Dulce de Saigon F&B platform.
-
-Reviews to analyze: ${JSON.stringify(reviews, null, 2)}
-${context ? `Context: ${context}` : ''}
-
-Please:
-1. Perform sentiment analysis on each review
-2. Identify common themes and patterns
-3. Extract actionable insights for restaurant improvement
-4. Consider Vietnamese cultural context and expectations
-5. Suggest specific improvements based on feedback
-6. Identify trending topics in Vietnamese F&B reviews
-
-Focus on insights that can improve restaurant operations and customer satisfaction.
-    `;
-
-    return this.invoke({
-      messages: [{ role: 'user', content: prompt }],
-    });
-  }
-
-  /**
-   * Generate responses to customer reviews
-   */
-  async generateReviewResponse(review: ReviewData, restaurantInfo?: any): Promise<any> {
-    const prompt = `
-Generate an appropriate response to a customer review for the Dulce de Saigon platform.
-
-Review: ${JSON.stringify(review, null, 2)}
-${restaurantInfo ? `Restaurant Info: ${JSON.stringify(restaurantInfo, null, 2)}` : ''}
-
-Please:
-1. Craft a culturally appropriate response in Vietnamese
-2. Address specific concerns mentioned in the review
-3. Show empathy and understanding
-4. Offer solutions or improvements where appropriate
-5. Maintain a professional and friendly tone
-6. Consider Vietnamese communication norms
-
-Create a response that improves customer relations and reflects well on the restaurant.
-    `;
-
-    return this.invoke({
-      messages: [{ role: 'user', content: prompt }],
-    });
-  }
-
-  /**
-   * Identify review trends and patterns
-   */
-  async identifyTrends(timeframe: string, filters?: any): Promise<any> {
-    const prompt = `
-Analyze review trends for the Dulce de Saigon F&B platform.
-
-Timeframe: ${timeframe}
-${filters ? `Filters: ${JSON.stringify(filters, null, 2)}` : ''}
-
-Please:
-1. Query review data from BigQuery for the specified timeframe
-2. Identify trending positive and negative themes
-3. Analyze rating patterns and changes over time
-4. Consider seasonal or cultural factors affecting reviews
-5. Identify restaurants or dishes with notable trends
-6. Suggest proactive measures based on trends
-
-Provide insights that help restaurants anticipate and respond to customer needs.
-    `;
-
-    return this.invoke({
-      messages: [{ role: 'user', content: prompt }],
-    });
-  }
-
-  /**
-   * Moderate and filter reviews for quality
-   */
-  async moderateReview(review: ReviewData): Promise<any> {
-    const prompt = `
-Moderate and assess the quality of a customer review for the Dulce de Saigon platform.
-
-Review: ${JSON.stringify(review, null, 2)}
-
-Please:
-1. Assess if the review meets quality standards
-2. Check for spam, fake reviews, or inappropriate content
-3. Evaluate the helpfulness and relevance of the review
-4. Consider Vietnamese cultural context and language
-5. Determine if the review should be published or flagged
-6. Suggest appropriate actions if issues are found
-
-Ensure review quality standards are maintained for the platform.
-    `;
-
-    return this.invoke({
-      messages: [{ role: 'user', content: prompt }],
-    });
-  }
-}
-
-/**
- * Factory function to create a Reviews agent
- */
-export function createReviewsAgent(config?: {
-  vertexClient?: any;
-  projectId?: string;
-  datasetId?: string;
-  reviewsTableId?: string;
-  sentimentModel?: string;
-  pubSubClient?: any;
-  topicName?: string;
-}): ReviewsAgent {
-  // For now, just return a new instance
-  // In the future, we can use the config parameters for initialization
-  return new ReviewsAgent();
-}
-
-/**
- * Legacy function for backward compatibility
- */
-=======
 import { GoogleGenerativeAI } from '@google/generative-ai';
 
 export interface ReviewsConfig {
@@ -755,7 +574,6 @@
 }
 
 // Export legacy function for backwards compatibility
->>>>>>> 7a06b362
 export function reviewsAgent(): string {
-  return 'reviews-agent (ADK-enabled)';
+  return 'reviews-agent';
 }