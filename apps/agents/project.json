{
  "name": "agents",
  "sourceRoot": "apps/agents/src",
  "projectType": "application",
  "implicitDependencies": ["gemini-orchestrator", "monitoring", "gcp"],
  "targets": {
    "dev": {
      "executor": "nx:run-commands",
      "options": {
        "command": "node --loader ts-node/esm apps/agents/src/main.ts"
      }
    },
    "build": {
      "executor": "@nx/js:tsc",
<<<<<<< HEAD
      "outputs": [
        "{options.outputPath}"
      ],
      "options": {
        "outputPath": "dist/apps/agents",
        "tsConfig": "apps/agents/tsconfig.json"
=======
      "outputs": ["{options.outputPath}"],
      "options": {
        "outputPath": "dist/apps/agents",
        "main": "apps/agents/src/main.ts",
        "tsConfig": "apps/agents/tsconfig.app.json",
        "assets": ["apps/agents/src/assets"]
>>>>>>> ced81b7c
      },
      "configurations": {
        "production": {
          "optimization": true,
          "extractLicenses": true,
          "generatePackageJson": true,
          "sourceMap": false
        }
      },
      "defaultConfiguration": "production"
    },
    "lint": {
      "executor": "@nx/eslint:lint",
      "options": {
        "lintFilePatterns": [
          "apps/agents/**/*.{ts,tsx,js,jsx}"
        ]
      },
      "inputs": [
        "default",
        "{workspaceRoot}/.eslintrc.json"
      ],
      "cache": true
    }
  },
  "tags": [
    "domain:agents",
    "type:application",
    "scope:server"
  ],
  "namedInputs": {
    "default": [
      "{projectRoot}/**/*",
      "sharedGlobals"
    ],
    "production": [
      "default",
      "!{projectRoot}/**/?(*.)+(spec|test).[jt]s?(x)?(.snap)",
      "!{projectRoot}/tsconfig.spec.json",
      "!{projectRoot}/jest.config.[jt]s",
      "!{projectRoot}/.eslintrc.json"
    ],
    "sharedGlobals": []
  }
}<|MERGE_RESOLUTION|>--- conflicted
+++ resolved
@@ -12,21 +12,12 @@
     },
     "build": {
       "executor": "@nx/js:tsc",
-<<<<<<< HEAD
-      "outputs": [
-        "{options.outputPath}"
-      ],
-      "options": {
-        "outputPath": "dist/apps/agents",
-        "tsConfig": "apps/agents/tsconfig.json"
-=======
       "outputs": ["{options.outputPath}"],
       "options": {
         "outputPath": "dist/apps/agents",
         "main": "apps/agents/src/main.ts",
         "tsConfig": "apps/agents/tsconfig.app.json",
         "assets": ["apps/agents/src/assets"]
->>>>>>> ced81b7c
       },
       "configurations": {
         "production": {
