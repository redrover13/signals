--- conflicted
+++ resolved
@@ -14,11 +14,7 @@
 import { PubSub } from '@google-cloud/pubsub';
 import { PredictionServiceClient, v1 } from '@google-cloud/aiplatform';
 import { GoogleAuth } from 'google-auth-library';
-<<<<<<< HEAD
-import memoize from 'lodash/memoize';
-=======
 import memoize from 'lodash.memoize';
->>>>>>> c94e1bc9
 import { getProjectId, GcpInitializationError } from '@nx-monorepo/gcp-core';
 
 export async function getGoogleCloudCredentials(): Promise<{
