/**
 * @fileoverview index module for the src component
 *
 * This file is part of the Dulce de Saigon F&B Data Platform.
 * Contains implementation for TypeScript functionality.
 *
 * @author Dulce de Saigon Engineering
 * @copyright Copyright (c) 2025 Dulce de Saigon
 * @license MIT
 */

<<<<<<< HEAD
import memoize from 'lodash.memoize';
=======
import memoize from 'lodash-es/memoize';
>>>>>>> e35d3ae1

export class GcpInitializationError extends Error {
  constructor(message: string) {
    super(message);
    this.name = 'GcpInitializationError';
  }
}

export const getProjectId = memoize((): string => {
  const projectId = process.env['GCP_PROJECT_ID'];
  if (!projectId) {
    throw new GcpInitializationError(
      'The GCP_PROJECT_ID environment variable is required but was not set. ' +
        'Please ensure it is provided in the runtime environment.',
    );
  }
  return projectId;
});<|MERGE_RESOLUTION|>--- conflicted
+++ resolved
@@ -9,11 +9,7 @@
  * @license MIT
  */
 
-<<<<<<< HEAD
-import memoize from 'lodash.memoize';
-=======
 import memoize from 'lodash-es/memoize';
->>>>>>> e35d3ae1
 
 export class GcpInitializationError extends Error {
   constructor(message: string) {
