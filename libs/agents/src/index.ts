--- conflicted
+++ resolved
@@ -14,8 +14,4 @@
 export * from '@nx-monorepo/crm-agent';
 export * from '@nx-monorepo/looker-agent';
 export * from '@nx-monorepo/reviews-agent';
-<<<<<<< HEAD
-// Note: gemini-orchestrator exported separately to avoid circular dependency
-=======
-// Note: gemini-orchestrator excluded to prevent circular dependencies
->>>>>>> 7a06b362
+// Note: gemini-orchestrator excluded to prevent circular dependencies