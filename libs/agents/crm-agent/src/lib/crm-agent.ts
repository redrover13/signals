--- conflicted
+++ resolved
@@ -2,165 +2,13 @@
  * @fileoverview crm-agent module for Customer Relationship Management
  *
  * This file is part of the Dulce de Saigon F&B Data Platform.
-<<<<<<< HEAD
- * Contains CRM agent implementation using Google's ADK.
-=======
  * Contains implementation for CRM operations, customer data management, and external API integrations.
->>>>>>> 7a06b362
  *
  * @author Dulce de Saigon Engineering
  * @copyright Copyright (c) 2025 Dulce de Saigon
  * @license MIT
  */
 
-<<<<<<< HEAD
-import {
-  DulceLlmAgent,
-  GeminiLlm,
-  BigQueryQueryTool,
-  HttpRequestTool
-} from '@nx-monorepo/adk';
-
-/**
- * Customer data interface
- */
-export interface CustomerData {
-  customerId: string;
-  name: string;
-  email?: string;
-  phone?: string;
-  preferences?: Record<string, any>;
-  orderHistory?: any[];
-  location?: string;
-}
-
-/**
- * CRM-specialized agent for customer relationship management
- */
-export class CrmAgent extends DulceLlmAgent {
-  constructor(cfg?: { model?: string; apiKey?: string; tools?: Array<unknown> }) {
-    // Require an API key, whether passed in or via env, to avoid silent misconfig
-    const apiKey = cfg?.apiKey ?? process.env.GOOGLE_API_KEY;
-    if (!apiKey) {
-      throw new Error('GOOGLE_API_KEY is required to initialize CrmAgent');
-    }
-
-    // Allow overriding the model name for flexibility/testing
-    const llm = new GeminiLlm({
-      model: cfg?.model ?? 'gemini-1.5-pro',
-      apiKey,
-    });
-
-    // Permit injecting custom tools, else use the CRM defaults
-    const tools = cfg?.tools ?? [
-      new BigQueryQueryTool(),
-      new HttpRequestTool(),
-    ];
-
-    super({
-      name: 'CRM Agent',
-      description: 'Specialized agent for Vietnamese F&B customer relationship management',
-      llm,
-      tools,
-    });
-  }
-
-  /**
-   * Analyze customer behavior and preferences
-   */
-  async analyzeCustomerBehavior(customerId: string, context?: string): Promise<any> {
-    const prompt = `
-You are a CRM analyst for the Dulce de Saigon F&B platform.
-
-Customer ID: ${customerId}
-${context ? `Context: ${context}` : ''}
-
-Please:
-1. Query customer data using BigQuery
-2. Analyze ordering patterns and preferences
-3. Identify opportunities for personalized marketing
-4. Suggest targeted promotions based on Vietnamese F&B preferences
-5. Consider cultural factors and local holidays
-
-Focus on insights that can improve customer satisfaction and retention.
-    `;
-
-    return this.invoke({
-      messages: [{ role: 'user', content: prompt }],
-    });
-  }
-
-  /**
-   * Generate personalized recommendations
-   */
-  async generateRecommendations(customerData: CustomerData): Promise<any> {
-    const prompt = `
-Generate personalized recommendations for Vietnamese F&B customer.
-
-Customer Data: ${JSON.stringify(customerData, null, 2)}
-
-Please:
-1. Analyze customer's order history and preferences
-2. Consider Vietnamese culinary preferences and dietary restrictions
-3. Suggest dishes based on seasonal ingredients
-4. Recommend restaurants in their area
-5. Create personalized marketing messages
-
-Ensure recommendations are culturally appropriate and appealing to Vietnamese customers.
-    `;
-
-    return this.invoke({
-      messages: [{ role: 'user', content: prompt }],
-    });
-  }
-
-  /**
-   * Handle customer feedback and sentiment analysis
-   */
-  async processFeedback(feedback: string, customerId?: string): Promise<any> {
-    const prompt = `
-Process customer feedback for the Dulce de Saigon platform.
-
-Feedback: ${feedback}
-${customerId ? `Customer ID: ${customerId}` : ''}
-
-Please:
-1. Analyze the sentiment of the feedback
-2. Identify key themes and concerns
-3. Suggest appropriate responses or actions
-4. Consider Vietnamese cultural context in communication
-5. Recommend improvements to service or products
-
-Provide actionable insights for improving customer experience.
-    `;
-
-    return this.invoke({
-      messages: [{ role: 'user', content: prompt }],
-    });
-  }
-}
-
-/**
- * Factory function to create a CRM agent
- */
-export function createCrmAgent(config?: {
-  vertexClient?: any;
-  projectId?: string;
-  datasetId?: string;
-  customerTableId?: string;
-  feedbackTableId?: string;
-  pubSubClient?: any;
-  topicName?: string;
-}): CrmAgent {
-  // For now, just return a new instance
-  // In the future, we can use the config parameters for initialization
-  return new CrmAgent();
-}
-
-/**
- * Legacy function for backward compatibility
- */
-=======
 export interface CRMConfig {
   baseUrl?: string;
   apiKey?: string;
@@ -405,7 +253,6 @@
 }
 
 // Export legacy function for backwards compatibility
->>>>>>> 7a06b362
 export function crmAgent(): string {
-  return 'crm-agent (ADK-enabled)';
+  return 'crm-agent';
 }