/**
 * @fileoverview main module for the src component
 *
 * This file is part of the Dulce de Saigon F&B Data Platform.
 * Contains implementation for TypeScript functionality.
 *
 * @author Dulce de Saigon Engineering
 * @copyright Copyright (c) 2025 Dulce de Saigon
 * @license MIT
 */

import Fastify, { FastifyInstance, FastifyRequest } from 'fastify';
import { VertexAIClient, VertexAIClientConfig } from '@dulce/adk';
import { mcpService } from '@nx-monorepo/mcp';
<<<<<<< HEAD
import { getPubSubClient, insertRows } from 'gcp-auth';
=======
import { 
  initializeOpenTelemetry, 
  withSpan, 
  logEvent, 
  instrument,
  getTracer 
} from '@nx-monorepo/utils/monitoring';
import { SpanKind } from '@opentelemetry/api';

// Initialize OpenTelemetry before any other imports
initializeOpenTelemetry({
  serviceName: 'dulce-de-saigon-agents',
  serviceVersion: '1.0.0',
  gcpProjectId: process.env.GCP_PROJECT_ID,
  enableAutoInstrumentation: true,
  enableCustomExporter: true,
  enableBigQueryLogs: true,
}).catch(console.error);
>>>>>>> 6f214815

// Local route implementations for agents project
async function healthRoutes(fastify: FastifyInstance) {
  fastify.get('/health', async (request: FastifyRequest, reply) => {
    return withSpan('health-check', async (span) => {
      span.setAttributes({
        'http.method': 'GET',
        'http.route': '/health',
        'service.component': 'agents',
      });

      await logEvent('health_check', { status: 'ok' });
      
      return { status: 'ok', timestamp: new Date().toISOString() };
    }, { kind: SpanKind.SERVER });
  });
}

async function agentsRoutes(fastify: FastifyInstance) {
  // Instrument the start endpoint
  fastify.post('/start', async (request: FastifyRequest, reply) => {
    return withSpan('agent-task-start', async (span) => {
      const task = (request.body as any)?.task ?? 'default task';
      
      span.setAttributes({
        'http.method': 'POST',
        'http.route': '/start',
        'agent.task': task,
        'service.component': 'agents',
      });

      await logEvent('agent_task_started', { 
        task,
        requestId: request.id,
      });

      return { ok: true, task, message: 'Agent task queued' };
    }, { kind: SpanKind.SERVER });
  });

  // Instrument the prediction endpoint
  fastify.post('/api/v1/agent-predict', async (request: FastifyRequest, reply) => {
    return withSpan('vertex-ai-prediction', async (span) => {
      try {
        const instancePayload = request.body;
        
        span.setAttributes({
          'http.method': 'POST',
          'http.route': '/api/v1/agent-predict',
          'vertex.endpoint_id': vertexAIConfig.endpointId,
          'vertex.project': vertexAIConfig.project,
          'service.component': 'agents',
        });

        await logEvent('prediction_request', { 
          endpointId: vertexAIConfig.endpointId,
          payloadSize: JSON.stringify(instancePayload).length,
        });

<<<<<<< HEAD
      return { success: true, predictions };
    } catch (error) {
      fastify.log.error(error);
      return reply.status(500).send({
        success: false,
        message: 'An error occurred during prediction.',
        error: error instanceof Error ? error.name : 'UnknownError',
      });
    }
=======
        const predictions = await vertexClient.predict(instancePayload);

        span.setAttributes({
          'vertex.prediction_success': true,
          'vertex.predictions_count': Array.isArray(predictions) ? predictions.length : 1,
        });

        fastify.log.info({
          message: 'Prediction successful',
          endpointId: vertexAIConfig.endpointId,
        });

        await logEvent('prediction_success', { 
          endpointId: vertexAIConfig.endpointId,
          predictionsCount: Array.isArray(predictions) ? predictions.length : 1,
        });

        return { success: true, predictions };
      } catch (error) {
        span.setAttributes({
          'vertex.prediction_success': false,
          'error.type': error instanceof Error ? error.constructor.name : 'Unknown',
          'error.message': error instanceof Error ? error.message : 'Unknown error',
        });

        fastify.log.error(error);
        
        await logEvent('prediction_error', { 
          endpointId: vertexAIConfig.endpointId,
          error: error instanceof Error ? error.message : 'Unknown error',
        }, 'error');

        reply.status(500).send({
          success: false,
          message: 'An error occurred during prediction.',
          error: error instanceof Error ? error.name : 'UnknownError',
        });
      }
    }, { kind: SpanKind.SERVER });
>>>>>>> 6f214815
  });
}

const fastify = Fastify({
  logger: true,
});

// --- Vertex AI Integration ---
const vertexAIConfig: VertexAIClientConfig = {
  project: process.env['GCP_PROJECT_ID'] || '324928471234',
  location: process.env['GCP_LOCATION'] || 'us-central1',
  endpointId: process.env['VERTEX_AI_ENDPOINT_ID'] || '839281723491823912',
};

const vertexClient = new VertexAIClient(vertexAIConfig);

<<<<<<< HEAD
// --- Agent Runner Service ---
// Define task/result types for each agent
type GeminiTask = { prompt: string; context?: any };
type GeminiResult = { response: string; metadata?: any };

type BigQueryTask = { query: string; params?: any[] };
type BigQueryResult = { rows: any[]; schema?: any };

type ContentTask = { contentId: string; action: string; data?: any };
type ContentResult = { success: boolean; details?: any };

type CRMTask = { customerId: string; operation: string; payload?: any };
type CRMResult = { status: string; data?: any };

type ReviewsTask = { reviewId: string; action: string; payload?: any };
type ReviewsResult = { updated: boolean; review?: any };

type DefaultTask = any;
type DefaultResult = any;

// Union types for all agent tasks/results
type AgentTaskPayload =
  | GeminiTask
  | BigQueryTask
  | ContentTask
  | CRMTask
  | ReviewsTask
  | DefaultTask;

type AgentResultPayload =
  | GeminiResult
  | BigQueryResult
  | ContentResult
  | CRMResult
  | ReviewsResult
  | DefaultResult;

interface AgentTask<TTask = AgentTaskPayload> {
  id: string;
  task: TTask;
  agentType: string;
  priority: string;
  timestamp: string;
  source: string;
}

interface AgentRun<TTask = AgentTaskPayload, TResult = AgentResultPayload> {
  id: string;
  agent_type: string;
  task: TTask;
  status: 'started' | 'completed' | 'failed';
  result?: TResult;
  started_at: string;
  completed_at?: string;
  error_message?: string;
}

async function processAgentTask<TTask = AgentTaskPayload, TResult = AgentResultPayload>(taskMessage: AgentTask<TTask>): Promise<AgentRun<TTask, TResult>> {
  const run: AgentRun<TTask, TResult> = {
    id: taskMessage.id,
    agent_type: taskMessage.agentType,
    task: taskMessage.task,
    status: 'started',
    started_at: new Date().toISOString()
  };

  try {
    console.log(`Processing agent task: ${taskMessage.id} (${taskMessage.agentType})`);
    
    // Route to appropriate agent based on agent type
    let result;
    switch (taskMessage.agentType) {
      case 'gemini-orchestrator':
        result = await processGeminiTask(taskMessage.task);
        break;
      case 'bq-agent':
        result = await processBigQueryTask(taskMessage.task);
        break;
      case 'content-agent':
        result = await processContentTask(taskMessage.task);
        break;
      case 'crm-agent':
        result = await processCRMTask(taskMessage.task);
        break;
      case 'reviews-agent':
        result = await processReviewsTask(taskMessage.task);
        break;
      default:
        result = await processDefaultTask(taskMessage.task);
    }

    run.status = 'completed';
    run.result = result;
    run.completed_at = new Date().toISOString();

    console.log(`Agent task completed: ${taskMessage.id}`);
  } catch (error) {
    run.status = 'failed';
    run.error_message = error instanceof Error ? error.message : 'Unknown error';
    run.completed_at = new Date().toISOString();
    
    console.error(`Agent task failed: ${taskMessage.id}`, error);
  }

  // Log to BigQuery for observability
  try {
    await insertRows('dulce.agent_runs', [run]);
  } catch (error) {
    console.error('Failed to log agent run to BigQuery:', error);
  }

  return run;
}
const subscriptionName = process.env.AGENTS_SUBSCRIPTION || 'dulce-agents-sub';
const subscription = pubsub.subscription(subscriptionName);

console.log(`Starting agent runner subscription: ${subscriptionName}...`);

  return { type: 'gemini', result: `Processed Gemini task: ${JSON.stringify(task)}` };
    try {
      const raw = message.data?.toString();
      if (!raw) {
        console.error('Received message with no data');
        message.ack();
        return;
      }
      const parsed = JSON.parse(raw);
      if (!parsed?.id || !parsed?.agentType) {
        console.error('Invalid task message structure:', parsed);
        message.ack();
        return;
      }
      const taskMessage: AgentTask = parsed;
      await processAgentTask(taskMessage);
  // Placeholder for BigQuery agent logic
  return { type: 'bigquery', result: `Processed BigQuery task: ${JSON.stringify(task)}` };
}

async function processContentTask(task: any): Promise<any> {
  // Placeholder for content agent logic
  return { type: 'content', result: `Processed content task: ${JSON.stringify(task)}` };
}

async function processCRMTask(task: any): Promise<any> {
  // Placeholder for CRM agent logic
  return { type: 'crm', result: `Processed CRM task: ${JSON.stringify(task)}` };
}

async function processReviewsTask(task: any): Promise<any> {
  // Placeholder for reviews agent logic
  return { type: 'reviews', result: `Processed reviews task: ${JSON.stringify(task)}` };
}

async function processDefaultTask(task: any): Promise<any> {
  // Default task processor
  return { type: 'default', result: `Processed default task: ${JSON.stringify(task)}` };
}

// Agent Runner Subscription
async function startAgentRunner() {
  try {
    const pubsub = getPubSubClient();
    const subscription = pubsub.subscription('dulce-agents-sub');
    
    console.log('Starting agent runner subscription...');
    
    subscription.on('message', async (message) => {
      try {
        const taskMessage: AgentTask = JSON.parse(message.data.toString());
        await processAgentTask(taskMessage);
        message.ack();
      } catch (error) {
        console.error('Error processing message:', error);
        message.nack();
      }
    });

    subscription.on('error', (error) => {
      console.error('Subscription error:', error);
    });

    console.log('✅ Agent runner subscription started');
  } catch (error) {
    console.error('❌ Failed to start agent runner:', error);
  }
}
=======
// Instrument the initialization function
const instrumentedInitialize = instrument('app-initialization', async () => {
  console.log('Initializing MCP service...');
  await mcpService.initialize();
  console.log('✅ MCP service initialized successfully');
  console.log('📊 Enabled servers:', mcpService.getEnabledServers());

  // Register routes
  await fastify.register(healthRoutes);
  await fastify.register(agentsRoutes);

  const PORT = process.env.PORT ? parseInt(process.env.PORT, 10) : 3001;
  fastify.listen({ port: PORT, host: '0.0.0.0' }, (err, address) => {
    if (err) {
      fastify.log.error(err);
      process.exit(1);
    }
    fastify.log.info(`Agents server listening at ${address}`);
  });
}, {
  attributes: {
    'service.component': 'agents',
    'service.initialization': true,
  }
});
>>>>>>> 6f214815

// Initialize MCP service and start server
async function initializeApp() {
  try {
<<<<<<< HEAD
    console.log('Initializing MCP service...');
    await mcpService.initialize();
    console.log('✅ MCP service initialized successfully');
    console.log('📊 Enabled servers:', mcpService.getEnabledServers());

    // Start agent runner subscription
    await startAgentRunner();

    // Register routes
    await fastify.register(healthRoutes);
    await fastify.register(agentsRoutes);

    const PORT = process.env['PORT'] ? parseInt(process.env['PORT'], 10) : 3001;
    fastify.listen({ port: PORT, host: '0.0.0.0' }, (err, address) => {
      if (err) {
        fastify.log.error(err);
        process.exit(1);
      }
      fastify.log.info(`Agents server listening at ${address}`);
=======
    await logEvent('app_startup', { 
      service: 'dulce-de-saigon-agents',
      version: '1.0.0',
>>>>>>> 6f214815
    });

    await instrumentedInitialize();
  } catch (error) {
    console.error('❌ Failed to initialize MCP service:', error);
    
    await logEvent('app_startup_error', { 
      service: 'dulce-de-saigon-agents',
      error: error instanceof Error ? error.message : 'Unknown error',
    }, 'error');
    
    process.exit(1);
  }
}

initializeApp().catch(console.error);<|MERGE_RESOLUTION|>--- conflicted
+++ resolved
@@ -10,11 +10,8 @@
  */
 
 import Fastify, { FastifyInstance, FastifyRequest } from 'fastify';
-import { VertexAIClient, VertexAIClientConfig } from '@dulce/adk';
+import { VertexAIClient, VertexAIClientConfig } from '@nx-monorepo/adk/services/vertex';
 import { mcpService } from '@nx-monorepo/mcp';
-<<<<<<< HEAD
-import { getPubSubClient, insertRows } from 'gcp-auth';
-=======
 import { 
   initializeOpenTelemetry, 
   withSpan, 
@@ -33,7 +30,6 @@
   enableCustomExporter: true,
   enableBigQueryLogs: true,
 }).catch(console.error);
->>>>>>> 6f214815
 
 // Local route implementations for agents project
 async function healthRoutes(fastify: FastifyInstance) {
@@ -93,17 +89,6 @@
           payloadSize: JSON.stringify(instancePayload).length,
         });
 
-<<<<<<< HEAD
-      return { success: true, predictions };
-    } catch (error) {
-      fastify.log.error(error);
-      return reply.status(500).send({
-        success: false,
-        message: 'An error occurred during prediction.',
-        error: error instanceof Error ? error.name : 'UnknownError',
-      });
-    }
-=======
         const predictions = await vertexClient.predict(instancePayload);
 
         span.setAttributes({
@@ -143,7 +128,6 @@
         });
       }
     }, { kind: SpanKind.SERVER });
->>>>>>> 6f214815
   });
 }
 
@@ -153,201 +137,13 @@
 
 // --- Vertex AI Integration ---
 const vertexAIConfig: VertexAIClientConfig = {
-  project: process.env['GCP_PROJECT_ID'] || '324928471234',
-  location: process.env['GCP_LOCATION'] || 'us-central1',
-  endpointId: process.env['VERTEX_AI_ENDPOINT_ID'] || '839281723491823912',
+  project: process.env.GCP_PROJECT_ID || '324928471234',
+  location: process.env.GCP_LOCATION || 'us-central1',
+  endpointId: process.env.VERTEX_AI_ENDPOINT_ID || '839281723491823912',
 };
 
 const vertexClient = new VertexAIClient(vertexAIConfig);
 
-<<<<<<< HEAD
-// --- Agent Runner Service ---
-// Define task/result types for each agent
-type GeminiTask = { prompt: string; context?: any };
-type GeminiResult = { response: string; metadata?: any };
-
-type BigQueryTask = { query: string; params?: any[] };
-type BigQueryResult = { rows: any[]; schema?: any };
-
-type ContentTask = { contentId: string; action: string; data?: any };
-type ContentResult = { success: boolean; details?: any };
-
-type CRMTask = { customerId: string; operation: string; payload?: any };
-type CRMResult = { status: string; data?: any };
-
-type ReviewsTask = { reviewId: string; action: string; payload?: any };
-type ReviewsResult = { updated: boolean; review?: any };
-
-type DefaultTask = any;
-type DefaultResult = any;
-
-// Union types for all agent tasks/results
-type AgentTaskPayload =
-  | GeminiTask
-  | BigQueryTask
-  | ContentTask
-  | CRMTask
-  | ReviewsTask
-  | DefaultTask;
-
-type AgentResultPayload =
-  | GeminiResult
-  | BigQueryResult
-  | ContentResult
-  | CRMResult
-  | ReviewsResult
-  | DefaultResult;
-
-interface AgentTask<TTask = AgentTaskPayload> {
-  id: string;
-  task: TTask;
-  agentType: string;
-  priority: string;
-  timestamp: string;
-  source: string;
-}
-
-interface AgentRun<TTask = AgentTaskPayload, TResult = AgentResultPayload> {
-  id: string;
-  agent_type: string;
-  task: TTask;
-  status: 'started' | 'completed' | 'failed';
-  result?: TResult;
-  started_at: string;
-  completed_at?: string;
-  error_message?: string;
-}
-
-async function processAgentTask<TTask = AgentTaskPayload, TResult = AgentResultPayload>(taskMessage: AgentTask<TTask>): Promise<AgentRun<TTask, TResult>> {
-  const run: AgentRun<TTask, TResult> = {
-    id: taskMessage.id,
-    agent_type: taskMessage.agentType,
-    task: taskMessage.task,
-    status: 'started',
-    started_at: new Date().toISOString()
-  };
-
-  try {
-    console.log(`Processing agent task: ${taskMessage.id} (${taskMessage.agentType})`);
-    
-    // Route to appropriate agent based on agent type
-    let result;
-    switch (taskMessage.agentType) {
-      case 'gemini-orchestrator':
-        result = await processGeminiTask(taskMessage.task);
-        break;
-      case 'bq-agent':
-        result = await processBigQueryTask(taskMessage.task);
-        break;
-      case 'content-agent':
-        result = await processContentTask(taskMessage.task);
-        break;
-      case 'crm-agent':
-        result = await processCRMTask(taskMessage.task);
-        break;
-      case 'reviews-agent':
-        result = await processReviewsTask(taskMessage.task);
-        break;
-      default:
-        result = await processDefaultTask(taskMessage.task);
-    }
-
-    run.status = 'completed';
-    run.result = result;
-    run.completed_at = new Date().toISOString();
-
-    console.log(`Agent task completed: ${taskMessage.id}`);
-  } catch (error) {
-    run.status = 'failed';
-    run.error_message = error instanceof Error ? error.message : 'Unknown error';
-    run.completed_at = new Date().toISOString();
-    
-    console.error(`Agent task failed: ${taskMessage.id}`, error);
-  }
-
-  // Log to BigQuery for observability
-  try {
-    await insertRows('dulce.agent_runs', [run]);
-  } catch (error) {
-    console.error('Failed to log agent run to BigQuery:', error);
-  }
-
-  return run;
-}
-const subscriptionName = process.env.AGENTS_SUBSCRIPTION || 'dulce-agents-sub';
-const subscription = pubsub.subscription(subscriptionName);
-
-console.log(`Starting agent runner subscription: ${subscriptionName}...`);
-
-  return { type: 'gemini', result: `Processed Gemini task: ${JSON.stringify(task)}` };
-    try {
-      const raw = message.data?.toString();
-      if (!raw) {
-        console.error('Received message with no data');
-        message.ack();
-        return;
-      }
-      const parsed = JSON.parse(raw);
-      if (!parsed?.id || !parsed?.agentType) {
-        console.error('Invalid task message structure:', parsed);
-        message.ack();
-        return;
-      }
-      const taskMessage: AgentTask = parsed;
-      await processAgentTask(taskMessage);
-  // Placeholder for BigQuery agent logic
-  return { type: 'bigquery', result: `Processed BigQuery task: ${JSON.stringify(task)}` };
-}
-
-async function processContentTask(task: any): Promise<any> {
-  // Placeholder for content agent logic
-  return { type: 'content', result: `Processed content task: ${JSON.stringify(task)}` };
-}
-
-async function processCRMTask(task: any): Promise<any> {
-  // Placeholder for CRM agent logic
-  return { type: 'crm', result: `Processed CRM task: ${JSON.stringify(task)}` };
-}
-
-async function processReviewsTask(task: any): Promise<any> {
-  // Placeholder for reviews agent logic
-  return { type: 'reviews', result: `Processed reviews task: ${JSON.stringify(task)}` };
-}
-
-async function processDefaultTask(task: any): Promise<any> {
-  // Default task processor
-  return { type: 'default', result: `Processed default task: ${JSON.stringify(task)}` };
-}
-
-// Agent Runner Subscription
-async function startAgentRunner() {
-  try {
-    const pubsub = getPubSubClient();
-    const subscription = pubsub.subscription('dulce-agents-sub');
-    
-    console.log('Starting agent runner subscription...');
-    
-    subscription.on('message', async (message) => {
-      try {
-        const taskMessage: AgentTask = JSON.parse(message.data.toString());
-        await processAgentTask(taskMessage);
-        message.ack();
-      } catch (error) {
-        console.error('Error processing message:', error);
-        message.nack();
-      }
-    });
-
-    subscription.on('error', (error) => {
-      console.error('Subscription error:', error);
-    });
-
-    console.log('✅ Agent runner subscription started');
-  } catch (error) {
-    console.error('❌ Failed to start agent runner:', error);
-  }
-}
-=======
 // Instrument the initialization function
 const instrumentedInitialize = instrument('app-initialization', async () => {
   console.log('Initializing MCP service...');
@@ -373,36 +169,13 @@
     'service.initialization': true,
   }
 });
->>>>>>> 6f214815
 
 // Initialize MCP service and start server
 async function initializeApp() {
   try {
-<<<<<<< HEAD
-    console.log('Initializing MCP service...');
-    await mcpService.initialize();
-    console.log('✅ MCP service initialized successfully');
-    console.log('📊 Enabled servers:', mcpService.getEnabledServers());
-
-    // Start agent runner subscription
-    await startAgentRunner();
-
-    // Register routes
-    await fastify.register(healthRoutes);
-    await fastify.register(agentsRoutes);
-
-    const PORT = process.env['PORT'] ? parseInt(process.env['PORT'], 10) : 3001;
-    fastify.listen({ port: PORT, host: '0.0.0.0' }, (err, address) => {
-      if (err) {
-        fastify.log.error(err);
-        process.exit(1);
-      }
-      fastify.log.info(`Agents server listening at ${address}`);
-=======
     await logEvent('app_startup', { 
       service: 'dulce-de-saigon-agents',
       version: '1.0.0',
->>>>>>> 6f214815
     });
 
     await instrumentedInitialize();
