{
  "name": "api",
  "$schema": "../../node_modules/nx/schemas/project-schema.json",
  "sourceRoot": "apps/api/src",
  "projectType": "application",
  "targets": {
    "serve": {
      "executor": "nx:run-commands",
      "options": {
        "command": "node dist/apps/api/main.js",
        "dependsOn": [
          "build"
        ]
      }
    },
    "build": {
      "executor": "nx:run-commands",
      "options": {
        "command": "tsc -p apps/api/tsconfig.json && node -e 'require(\"fs\").cpSync(\"apps/api/src/routes\", \"dist/apps/api/routes\", { recursive: true })'"
      },
      "configurations": {
        "production": {
          "optimization": true,
          "extractLicenses": true,
          "generatePackageJson": true,
          "sourceMap": false
        },
        "development": {
          "optimization": false,
          "sourceMap": true
        }
      },
      "defaultConfiguration": "production",
      "cache": true,
      "dependsOn": [
        "^build"
      ],
      "inputs": [
        "production",
        "^production"
      ]
    },
    "lint": {
      "executor": "@nx/eslint:lint",
      "options": {
        "args": [
          "**/*.{ts,tsx,js,jsx}"
        ]
      },
      "inputs": [
        "default",
        "{workspaceRoot}/.eslintrc.json"
      ],
      "cache": true
    },
    "test": {
      "executor": "nx:run-commands",
      "options": {
        "command": "echo 'test placeholder'"
      },
      "configurations": {
        "ci": {
          "ci": true,
          "codeCoverage": true
        }
      },
      "inputs": [
        "default",
        "^default",
        "{workspaceRoot}/jest.preset.js"
      ],
      "cache": true
    },
    "build-all": {
      "executor": "nx:run-commands",
      "outputs": [],
      "options": {
        "command": "echo 'Building all dependencies' && nx build mcp && nx build gcp"
      }
    }
  },
<<<<<<< HEAD
  "tags": ["type:app", "scope:api"]
=======
  "tags": [
    "domain:api",
    "type:application"
  ],
  "namedInputs": {
    "default": [
      "{projectRoot}/**/*",
      "sharedGlobals"
    ],
    "production": [
      "default",
      "!{projectRoot}/**/?(*.)+(spec|test).[jt]s?(x)?(.snap)",
      "!{projectRoot}/tsconfig.spec.json",
      "!{projectRoot}/jest.config.[jt]s",
      "!{projectRoot}/.eslintrc.json"
    ],
    "sharedGlobals": []
  }
>>>>>>> 78dc146b
}<|MERGE_RESOLUTION|>--- conflicted
+++ resolved
@@ -79,9 +79,6 @@
       }
     }
   },
-<<<<<<< HEAD
-  "tags": ["type:app", "scope:api"]
-=======
   "tags": [
     "domain:api",
     "type:application"
@@ -100,5 +97,4 @@
     ],
     "sharedGlobals": []
   }
->>>>>>> 78dc146b
 }