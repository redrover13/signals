--- conflicted
+++ resolved
@@ -9,39 +9,6 @@
  * @license MIT
  */
 
-<<<<<<< HEAD
-import { FastifyInstance } from "fastify";
-import { ensureTopic, getPubSub } from "@dulce/gcp";
-import { validateInput } from "@dulce-de-saigon/security";
-import { z } from "zod";
-
-// Input validation schema for agent tasks
-const agentTaskSchema = z.object({
-  task: z.string()
-    .min(1, "Task description is required")
-    .max(1000, "Task description too long")
-    .regex(/^[^<>]*$/, "Task cannot contain HTML tags"),
-});
-
-export async function agentsRoutes(app: FastifyInstance) {
-  app.post(
-    "/start",
-    {
-      preHandler: validateInput(agentTaskSchema),
-    },
-    async (req) => {
-      const topicName = process.env.AGENTS_TOPIC || "dulce.agents";
-      await ensureTopic();
-      const topic = getPubSub().topic(topicName);
-      const { task } = req.body as { task: string };
-      const id = await topic.publishMessage({ 
-        data: Buffer.from(JSON.stringify({ task })) 
-      });
-      return { ok: true, id, task };
-    }
-  );
-}
-=======
 import { FastifyInstance } from 'fastify';
 import { getPubSub } from 'gcp-auth';
 
@@ -90,5 +57,4 @@
       };
     }
   });
-}
->>>>>>> 1acb330a
+}