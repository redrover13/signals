/**
 * @fileoverview main module for the src component
 *
 * This file is part of the Dulce de Saigon F&B Data Platform.
 * Contains implementation for TypeScript functionality.
 *
 * @author Dulce de Saigon Engineering
 * @copyright Copyright (c) 2025 Dulce de Saigon
 * @license MIT
 */

import Fastify from 'fastify';
import { healthRoutes } from './routes/health';
import { agentsRoutes } from './routes/agents';
import { searchRoutes } from './routes/search';
import { 
  initializeOpenTelemetry, 
  withSpan, 
  logEvent, 
  instrument 
} from '@nx-monorepo/utils/monitoring';

// Initialize OpenTelemetry before any other imports
initializeOpenTelemetry({
  serviceName: 'dulce-de-saigon-api',
  serviceVersion: '1.0.0',
  gcpProjectId: process.env.GCP_PROJECT_ID,
  enableAutoInstrumentation: true,
  enableCustomExporter: true,
  enableBigQueryLogs: true,
}).catch(console.error);

// Dynamic import to avoid circular dependencies
let mcpService: any = null;

const PORT = process.env['PORT'] ? parseInt(process.env['PORT'], 10) : 3000;
const fastify = Fastify({ logger: true });

fastify.register(healthRoutes, { prefix: '/health' });
fastify.register(agentsRoutes, { prefix: '/agents' });
fastify.register(searchRoutes, { prefix: '/search' });

// Instrument the initialization function
const instrumentedInitialize = instrument('api-initialization', async () => {
  console.log('🚀 Starting API server initialization...');

  // Initialize MCP service dynamically
  try {
<<<<<<< HEAD
    const mcpModule = await import('../../../libs/mcp/src/index.js');
    mcpService = mcpModule.mcpService;

    console.log('🔧 Initializing MCP service...');
    await mcpService.initialize();
    console.log('✅ MCP service initialized successfully');
    console.log('📊 Enabled servers:', mcpService.getEnabledServers());

    await logEvent('mcp_service_initialized', {
      enabledServers: mcpService.getEnabledServers(),
    });
  } catch (mcpError) {
    console.warn('⚠️  MCP service initialization failed, continuing without MCP:', mcpError.message);
    console.log('📋 Server will start without MCP functionality');
    
    await logEvent('mcp_service_initialization_failed', {
      error: mcpError.message,
    }, 'warn');
  }

  fastify.listen({ port: PORT, host: '0.0.0.0' }, (err, address) => {
    if (err) {
      fastify.log.error('❌ Failed to start server:', err);
      process.exit(1);
=======
    console.log('🚀 Starting API server initialization...');

    // Initialize MCP service dynamically
    try {
      const mcpModule = await import('../../../libs/mcp/src/index.js');
      mcpService = mcpModule.mcpService;

      console.log('🔧 Initializing MCP service...');
      await mcpService.initialize();
      console.log('✅ MCP service initialized successfully');
      console.log('📊 Enabled servers:', mcpService.getEnabledServers());
    } catch (mcpError) {
      const errorMessage = mcpError instanceof Error ? mcpError.message : 'Unknown error';
      console.warn('⚠️  MCP service initialization failed, continuing without MCP:', errorMessage);
      console.log('📋 Server will start without MCP functionality');
>>>>>>> 8a23216d
    }
    fastify.log.info(`🎉 API server listening at ${address}`);
    fastify.log.info(`🔗 Health check: http://localhost:${PORT}/health`);
  });
}, {
  attributes: {
    'service.component': 'api',
    'service.initialization': true,
  }
});

<<<<<<< HEAD
// Initialize MCP service with better error handling
async function initializeApp(): Promise<void> {
  try {
    await logEvent('app_startup', { 
      service: 'dulce-de-saigon-api',
      version: '1.0.0',
      port: PORT,
=======
    fastify.listen({ port: PORT, host: '0.0.0.0' }, (err, address) => {
      if (err) {
        fastify.log.error('❌ Failed to start server:', err.message);
        process.exit(1);
      }
      fastify.log.info(`🎉 API server listening at ${address}`);
      fastify.log.info(`🔗 Health check: http://localhost:${PORT}/health`);
>>>>>>> 8a23216d
    });

    await instrumentedInitialize();
  } catch (error) {
    console.error('💥 Critical error during app initialization:', error);
    
    await logEvent('app_startup_error', { 
      service: 'dulce-de-saigon-api',
      error: error instanceof Error ? error.message : 'Unknown error',
    }, 'error');
    
    process.exit(1);
  }
}

initializeApp().catch(console.error);<|MERGE_RESOLUTION|>--- conflicted
+++ resolved
@@ -13,22 +13,6 @@
 import { healthRoutes } from './routes/health';
 import { agentsRoutes } from './routes/agents';
 import { searchRoutes } from './routes/search';
-import { 
-  initializeOpenTelemetry, 
-  withSpan, 
-  logEvent, 
-  instrument 
-} from '@nx-monorepo/utils/monitoring';
-
-// Initialize OpenTelemetry before any other imports
-initializeOpenTelemetry({
-  serviceName: 'dulce-de-saigon-api',
-  serviceVersion: '1.0.0',
-  gcpProjectId: process.env.GCP_PROJECT_ID,
-  enableAutoInstrumentation: true,
-  enableCustomExporter: true,
-  enableBigQueryLogs: true,
-}).catch(console.error);
 
 // Dynamic import to avoid circular dependencies
 let mcpService: any = null;
@@ -40,38 +24,9 @@
 fastify.register(agentsRoutes, { prefix: '/agents' });
 fastify.register(searchRoutes, { prefix: '/search' });
 
-// Instrument the initialization function
-const instrumentedInitialize = instrument('api-initialization', async () => {
-  console.log('🚀 Starting API server initialization...');
-
-  // Initialize MCP service dynamically
+// Initialize MCP service with better error handling
+async function initializeApp(): Promise<void> {
   try {
-<<<<<<< HEAD
-    const mcpModule = await import('../../../libs/mcp/src/index.js');
-    mcpService = mcpModule.mcpService;
-
-    console.log('🔧 Initializing MCP service...');
-    await mcpService.initialize();
-    console.log('✅ MCP service initialized successfully');
-    console.log('📊 Enabled servers:', mcpService.getEnabledServers());
-
-    await logEvent('mcp_service_initialized', {
-      enabledServers: mcpService.getEnabledServers(),
-    });
-  } catch (mcpError) {
-    console.warn('⚠️  MCP service initialization failed, continuing without MCP:', mcpError.message);
-    console.log('📋 Server will start without MCP functionality');
-    
-    await logEvent('mcp_service_initialization_failed', {
-      error: mcpError.message,
-    }, 'warn');
-  }
-
-  fastify.listen({ port: PORT, host: '0.0.0.0' }, (err, address) => {
-    if (err) {
-      fastify.log.error('❌ Failed to start server:', err);
-      process.exit(1);
-=======
     console.log('🚀 Starting API server initialization...');
 
     // Initialize MCP service dynamically
@@ -87,27 +42,8 @@
       const errorMessage = mcpError instanceof Error ? mcpError.message : 'Unknown error';
       console.warn('⚠️  MCP service initialization failed, continuing without MCP:', errorMessage);
       console.log('📋 Server will start without MCP functionality');
->>>>>>> 8a23216d
     }
-    fastify.log.info(`🎉 API server listening at ${address}`);
-    fastify.log.info(`🔗 Health check: http://localhost:${PORT}/health`);
-  });
-}, {
-  attributes: {
-    'service.component': 'api',
-    'service.initialization': true,
-  }
-});
 
-<<<<<<< HEAD
-// Initialize MCP service with better error handling
-async function initializeApp(): Promise<void> {
-  try {
-    await logEvent('app_startup', { 
-      service: 'dulce-de-saigon-api',
-      version: '1.0.0',
-      port: PORT,
-=======
     fastify.listen({ port: PORT, host: '0.0.0.0' }, (err, address) => {
       if (err) {
         fastify.log.error('❌ Failed to start server:', err.message);
@@ -115,18 +51,9 @@
       }
       fastify.log.info(`🎉 API server listening at ${address}`);
       fastify.log.info(`🔗 Health check: http://localhost:${PORT}/health`);
->>>>>>> 8a23216d
     });
-
-    await instrumentedInitialize();
   } catch (error) {
     console.error('💥 Critical error during app initialization:', error);
-    
-    await logEvent('app_startup_error', { 
-      service: 'dulce-de-saigon-api',
-      error: error instanceof Error ? error.message : 'Unknown error',
-    }, 'error');
-    
     process.exit(1);
   }
 }
