--- conflicted
+++ resolved
@@ -9,15 +9,7 @@
  * @license MIT
  */
 
-<<<<<<< HEAD
-export interface VertexAIClientConfig {
-  project: string;
-  location: string;
-  endpointId: string;
-}
-=======
 import { PredictionServiceClient } from '@google-cloud/aiplatform';
->>>>>>> 8349cdb3
 
 export interface VertexAIClientConfig {
   projectId: string;
@@ -53,19 +45,6 @@
  * Enhanced Vertex AI client with RAG capabilities
  */
 export class VertexAIClient {
-<<<<<<< HEAD
-  constructor(private config: VertexAIClientConfig) {}
-
-  async predict(instancePayload: any): Promise<any> {
-    // TODO: Implement actual Vertex AI prediction
-    // This is a placeholder implementation
-    return {
-      predictions: [{
-        result: 'placeholder prediction',
-        confidence: 0.95
-      }]
-    };
-=======
   private predictionClient: PredictionServiceClient;
   private projectId: string;
   private location: string;
@@ -281,6 +260,5 @@
     await this.indexDocuments(dataStoreId, chunks);
 
     return chunks;
->>>>>>> 8349cdb3
   }
 }