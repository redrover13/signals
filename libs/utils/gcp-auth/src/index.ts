--- conflicted
+++ resolved
@@ -14,11 +14,7 @@
 import { PubSub } from '@google-cloud/pubsub';
 import { PredictionServiceClient, v1 } from '@google-cloud/aiplatform';
 import { GoogleAuth } from 'google-auth-library';
-<<<<<<< HEAD
-import memoize from 'lodash/memoize';
-=======
 import memoize from 'lodash.memoize';
->>>>>>> c1c1bb6c
 import { getProjectId, GcpInitializationError } from '@nx-monorepo/gcp-core';
 
 export async function getGoogleCloudCredentials(): Promise<{
