--- conflicted
+++ resolved
@@ -9,50 +9,33 @@
  * @license MIT
  */
 
-<<<<<<< HEAD
-import Fastify from "fastify";
-import { runAgent } from "@dulce-de-saigon/agents-lib";
-import { agentsRoutes } from "../../api/src/routes/agents";
-import { healthRoutes } from "../../api/src/routes/health";
-import { VertexAIClient, VertexAIClientConfig } from "adk/services/vertex";
-import { registerSecurity, loadAppConfig } from "@dulce-de-saigon/security";
-=======
 import Fastify, { FastifyInstance, FastifyRequest } from 'fastify';
 import { VertexAIClient, VertexAIClientConfig } from '@dulce/adk';
 import { mcpService } from '@nx-monorepo/mcp';
->>>>>>> 95b12642
 
-const fastify = Fastify({
-  logger: true,
-});
-
-// Load configuration asynchronously
-let appConfig: Awaited<ReturnType<typeof loadAppConfig>>;
-
-// --- Vertex AI Integration ---
-// Configuration loaded securely from environment and Secret Manager
-async function initializeVertexAI() {
-  appConfig = await loadAppConfig();
-  
-  const vertexAIConfig: VertexAIClientConfig = {
-    project: appConfig.gcpProjectId,
-    location: appConfig.gcpLocation,
-    endpointId: appConfig.vertexAiEndpointId,
-  };
-
-  return new VertexAIClient(vertexAIConfig);
+// Local route implementations for agents project
+async function healthRoutes(fastify: FastifyInstance) {
+  fastify.get('/health', async (request: FastifyRequest, reply) => {
+    return { status: 'ok', timestamp: new Date().toISOString() };
+  });
 }
 
-<<<<<<< HEAD
-// Initialize security middleware
-async function initializeSecurity() {
-  await registerSecurity(fastify, {
-    authentication: process.env.NODE_ENV === 'production',
-    rateLimit: {
-      max: parseInt(process.env.RATE_LIMIT_MAX || '100'),
-      windowMs: parseInt(process.env.RATE_LIMIT_WINDOW_MS || '900000'),
-    },
-=======
+async function agentsRoutes(fastify: FastifyInstance) {
+  fastify.post('/start', async (request: FastifyRequest, reply) => {
+    const task = (request.body as any)?.task ?? 'default task';
+    return { ok: true, task, message: 'Agent task queued' };
+  });
+
+  fastify.post('/api/v1/agent-predict', async (request: FastifyRequest, reply) => {
+    try {
+      const instancePayload = request.body;
+      const predictions = await vertexClient.predict(instancePayload);
+
+      fastify.log.info({
+        message: 'Prediction successful',
+        endpointId: vertexAIConfig.endpointId,
+      });
+
       return { success: true, predictions };
     } catch (error) {
       fastify.log.error(error);
@@ -62,66 +45,34 @@
         error: error instanceof Error ? error.name : 'UnknownError',
       });
     }
->>>>>>> 95b12642
   });
 }
 
-// Example route demonstrating an inference call
-// Ví dụ về một route thực hiện lệnh gọi suy luận
-fastify.post("/api/v1/agent-predict", async (request, reply) => {
-  try {
-    const vertexClient = await initializeVertexAI();
-    const instancePayload = request.body; // Assume body contains the instance
-    const predictions = await vertexClient.predict(instancePayload);
+const fastify = Fastify({
+  logger: true,
+});
 
-<<<<<<< HEAD
-    // Log for compliance and analytics, respecting data privacy.
-    // Ghi nhật ký để tuân thủ và phân tích, tôn trọng quyền riêng tư dữ liệu.
-    fastify.log.info({
-      message: "Prediction successful",
-      endpointId: appConfig.vertexAiEndpointId,
-    });
-=======
 // --- Vertex AI Integration ---
 const vertexAIConfig: VertexAIClientConfig = {
   project: process.env['GCP_PROJECT_ID'] || '324928471234',
   location: process.env['GCP_LOCATION'] || 'us-central1',
   endpointId: process.env['VERTEX_AI_ENDPOINT_ID'] || '839281723491823912',
 };
->>>>>>> 95b12642
 
-    return { success: true, predictions };
-  } catch (error) {
-    fastify.log.error(error); // The ADK client already logged details
-    reply.status(500).send({
-      success: false,
-      message: "An error occurred during prediction.",
-      error: error instanceof Error ? error.name : 'UnknownError', // e.g., 'PredictionAPIError'
-    });
-  }
-});
+const vertexClient = new VertexAIClient(vertexAIConfig);
 
-console.log("AGENT LIB", runAgent);
+// Initialize MCP service and start server
+async function initializeApp() {
+  try {
+    console.log('Initializing MCP service...');
+    await mcpService.initialize();
+    console.log('✅ MCP service initialized successfully');
+    console.log('📊 Enabled servers:', mcpService.getEnabledServers());
 
-fastify.register(healthRoutes);
-fastify.register(agentsRoutes);
+    // Register routes
+    await fastify.register(healthRoutes);
+    await fastify.register(agentsRoutes);
 
-<<<<<<< HEAD
-/**
- * Run the server!
- */
-const start = async () => {
-  try {
-    // Initialize security first
-    await initializeSecurity();
-    
-    // Start the server
-    await fastify.listen({ port: 3000, host: '0.0.0.0' });
-    fastify.log.info('Server started successfully with security middleware enabled');
-  } catch (err) {
-    fastify.log.error(err);
-    process.exit(1); // Kết thúc tiến trình Node.js. 
-=======
     const PORT = process.env['PORT'] ? parseInt(process.env['PORT'], 10) : 3001;
     fastify.listen({ port: PORT, host: '0.0.0.0' }, (err, address) => {
       if (err) {
@@ -133,8 +84,7 @@
   } catch (error) {
     console.error('❌ Failed to initialize MCP service:', error);
     process.exit(1);
->>>>>>> 95b12642
   }
-};
+}
 
-start();
+initializeApp().catch(console.error);