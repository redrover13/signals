--- conflicted
+++ resolved
@@ -1,262 +1,149 @@
 /**
- * @fileoverview crm-agent module for Customer Relationship Management
+ * @fileoverview crm-agent module for the lib component
  *
  * This file is part of the Dulce de Saigon F&B Data Platform.
- * Contains implementation for CRM operations, customer data management, and external API integrations.
+ * Contains CRM agent implementation using Google's ADK.
  *
  * @author Dulce de Saigon Engineering
  * @copyright Copyright (c) 2025 Dulce de Saigon
  * @license MIT
  */
 
-export interface CRMConfig {
-  baseUrl?: string;
-  apiKey?: string;
-  timeout?: number;
-}
+import {
+  DulceLlmAgent,
+  GeminiLlm,
+  BigQueryQueryTool,
+  HttpRequestTool
+} from '@nx-monorepo/adk';
 
-<<<<<<< HEAD
-export interface Customer {
-  id: string;
-  email: string;
-  name: string;
-  phone?: string;
-  preferredCuisine?: string;
-  dietaryRestrictions?: string[];
-  loyaltyPoints?: number;
-  status: 'active' | 'inactive' | 'vip';
-  createdAt: string;
-  lastOrderDate?: string;
-}
-
-export interface CRMResult<T = any> {
-  success: boolean;
-  data?: T;
-  error?: string;
-  statusCode?: number;
-}
-
-export interface CustomerSegment {
-  id: string;
-  name: string;
-  criteria: Record<string, any>;
-  customerCount: number;
-}
-=======
 import { CustomerData } from '@nx-monorepo/data-models';
->>>>>>> 1263b24a
 
 /**
- * CRM Agent for managing customer relationships and external integrations
+ * CRM-specialized agent for customer relationship management
  */
-export class CRMAgent {
-  private config: CRMConfig;
-  private baseUrl: string;
+export class CrmAgent extends DulceLlmAgent {
+  constructor(cfg?: { model?: string; apiKey?: string; tools?: Array<unknown> }) {
+    // Require an API key, whether passed in or via env, to avoid silent misconfig
+    const apiKey = cfg?.apiKey ?? process.env.GOOGLE_API_KEY;
+    if (!apiKey) {
+      throw new Error('GOOGLE_API_KEY is required to initialize CrmAgent');
+    }
 
-  constructor(config: CRMConfig = {}) {
-    this.config = {
-      timeout: 30000,
-      ...config
-    };
-    this.baseUrl = config.baseUrl || 'https://api.crm.dulcedesaigon.com';
+    // Allow overriding the model name for flexibility/testing
+    const llm = new GeminiLlm({
+      model: cfg?.model ?? 'gemini-1.5-pro',
+      apiKey,
+    });
+
+    // Permit injecting custom tools, else use the CRM defaults
+    const tools = cfg?.tools ?? [
+      new BigQueryQueryTool(),
+      new HttpRequestTool(),
+    ];
+
+    super({
+      name: 'CRM Agent',
+      description: 'Specialized agent for Vietnamese F&B customer relationship management',
+      llm,
+      tools,
+    });
   }
 
   /**
-   * Make HTTP request to CRM API
+   * Analyze customer behavior and preferences
    */
-  private async makeRequest<T>(
-    endpoint: string, 
-    method: 'GET' | 'POST' | 'PUT' | 'DELETE' = 'GET',
-    data?: any
-  ): Promise<CRMResult<T>> {
-    try {
-      const url = `${this.baseUrl}${endpoint}`;
-      const headers: Record<string, string> = {
-        'Content-Type': 'application/json',
-        'User-Agent': 'Dulce-CRM-Agent/1.0'
-      };
+  async analyzeCustomerBehavior(customerId: string, context?: string): Promise<any> {
+    const prompt = `
+You are a CRM analyst for the Dulce de Saigon F&B platform.
 
-      if (this.config.apiKey) {
-        headers['Authorization'] = `Bearer ${this.config.apiKey}`;
-      }
+Customer ID: ${customerId}
+${context ? `Context: ${context}` : ''}
 
-      const controller = new AbortController();
-      const timeoutId = setTimeout(() => controller.abort(), this.config.timeout);
+Please:
+1. Query customer data using BigQuery
+2. Analyze ordering patterns and preferences
+3. Identify opportunities for personalized marketing
+4. Suggest targeted promotions based on Vietnamese F&B preferences
+5. Consider cultural factors and local holidays
 
-      const response = await fetch(url, {
-        method,
-        headers,
-        body: data ? JSON.stringify(data) : undefined,
-        signal: controller.signal
-      });
+Focus on insights that can improve customer satisfaction and retention.
+    `;
 
-      clearTimeout(timeoutId);
-
-      const result = await response.json();
-
-      if (!response.ok) {
-        return {
-          success: false,
-          error: result.message || `HTTP ${response.status}: ${response.statusText}`,
-          statusCode: response.status
-        };
-      }
-
-      return {
-        success: true,
-        data: result,
-        statusCode: response.status
-      };
-    } catch (error) {
-      if (error instanceof Error && error.name === 'AbortError') {
-        return {
-          success: false,
-          error: 'Request timeout'
-        };
-      }
-      return {
-        success: false,
-        error: error instanceof Error ? error.message : 'Unknown error'
-      };
-    }
+    return this.invoke({
+      messages: [{ role: 'user', content: prompt }],
+    });
   }
 
   /**
-   * Get customer information
+   * Generate personalized recommendations
    */
-  async getCustomer(customerId: string): Promise<CRMResult<Customer>> {
-    return this.makeRequest<Customer>(`/customers/${customerId}`);
+  async generateRecommendations(customerData: CustomerData): Promise<any> {
+    const prompt = `
+Generate personalized recommendations for Vietnamese F&B customer.
+
+Customer Data: ${JSON.stringify(customerData, null, 2)}
+
+Please:
+1. Analyze customer's order history and preferences
+2. Consider Vietnamese culinary preferences and dietary restrictions
+3. Suggest dishes based on seasonal ingredients
+4. Recommend restaurants in their area
+5. Create personalized marketing messages
+
+Ensure recommendations are culturally appropriate and appealing to Vietnamese customers.
+    `;
+
+    return this.invoke({
+      messages: [{ role: 'user', content: prompt }],
+    });
   }
 
   /**
-   * Create a new customer
+   * Handle customer feedback and sentiment analysis
    */
-  async createCustomer(customerData: Partial<Customer>): Promise<CRMResult<Customer>> {
-    const customer = {
-      status: 'active',
-      loyaltyPoints: 0,
-      createdAt: new Date().toISOString(),
-      ...customerData
-    };
-    
-    return this.makeRequest<Customer>('/customers', 'POST', customer);
-  }
+  async processFeedback(feedback: string, customerId?: string): Promise<any> {
+    const prompt = `
+Process customer feedback for the Dulce de Saigon platform.
 
-  /**
-   * Update customer information
-   */
-  async updateCustomer(customerId: string, updates: Partial<Customer>): Promise<CRMResult<Customer>> {
-    return this.makeRequest<Customer>(`/customers/${customerId}`, 'PUT', updates);
-  }
+Feedback: ${feedback}
+${customerId ? `Customer ID: ${customerId}` : ''}
 
-  /**
-   * Search customers by various criteria
-   */
-  async searchCustomers(criteria: {
-    email?: string;
-    phone?: string;
-    name?: string;
-    status?: string;
-    preferredCuisine?: string;
-  }): Promise<CRMResult<Customer[]>> {
-    const params = new URLSearchParams();
-    Object.entries(criteria).forEach(([key, value]) => {
-      if (value) params.append(key, value);
+Please:
+1. Analyze the sentiment of the feedback
+2. Identify key themes and concerns
+3. Suggest appropriate responses or actions
+4. Consider Vietnamese cultural context in communication
+5. Recommend improvements to service or products
+
+Provide actionable insights for improving customer experience.
+    `;
+
+    return this.invoke({
+      messages: [{ role: 'user', content: prompt }],
     });
-    
-    return this.makeRequest<Customer[]>(`/customers/search?${params.toString()}`);
-  }
-
-  /**
-   * Add loyalty points to customer
-   */
-  async addLoyaltyPoints(customerId: string, points: number, reason: string): Promise<CRMResult<{ newBalance: number }>> {
-    return this.makeRequest(`/customers/${customerId}/loyalty`, 'POST', { points, reason });
-  }
-
-  /**
-   * Send marketing email to customer
-   */
-  async sendMarketingEmail(customerId: string, template: string, data: Record<string, any>): Promise<CRMResult<{ messageId: string }>> {
-    const emailData = {
-      customerId,
-      template,
-      data,
-      timestamp: new Date().toISOString()
-    };
-    
-    return this.makeRequest('/marketing/email', 'POST', emailData);
-  }
-
-  /**
-   * Create customer segment based on criteria
-   */
-  async createCustomerSegment(segment: Omit<CustomerSegment, 'id' | 'customerCount'>): Promise<CRMResult<CustomerSegment>> {
-    return this.makeRequest<CustomerSegment>('/segments', 'POST', segment);
-  }
-
-  /**
-   * Get customers in a specific segment
-   */
-  async getCustomersInSegment(segmentId: string): Promise<CRMResult<Customer[]>> {
-    return this.makeRequest<Customer[]>(`/segments/${segmentId}/customers`);
-  }
-
-  /**
-   * Send SMS notification to customer
-   */
-  async sendSMS(customerId: string, message: string): Promise<CRMResult<{ messageId: string }>> {
-    return this.makeRequest('/notifications/sms', 'POST', { customerId, message });
-  }
-
-  /**
-   * Track customer activity/event
-   */
-  async trackActivity(customerId: string, activity: {
-    type: string;
-    data: Record<string, any>;
-    timestamp?: string;
-  }): Promise<CRMResult<{ activityId: string }>> {
-    const activityData = {
-      customerId,
-      timestamp: new Date().toISOString(),
-      ...activity
-    };
-    
-    return this.makeRequest('/activities', 'POST', activityData);
-  }
-
-  /**
-   * Get customer activity history
-   */
-  async getCustomerActivity(customerId: string, limit = 50): Promise<CRMResult<any[]>> {
-    return this.makeRequest(`/customers/${customerId}/activities?limit=${limit}`);
-  }
-
-  /**
-   * Sync customer data with external CRM systems (e.g., Salesforce, HubSpot)
-   */
-  async syncWithExternalCRM(customerId: string, externalSystem: 'salesforce' | 'hubspot' | 'mailchimp'): Promise<CRMResult<{ syncId: string }>> {
-    return this.makeRequest('/integrations/sync', 'POST', { customerId, externalSystem });
-  }
-
-  /**
-   * Get customer analytics and insights
-   */
-  async getCustomerInsights(customerId: string): Promise<CRMResult<{
-    totalOrders: number;
-    totalSpent: number;
-    averageOrderValue: number;
-    lastOrderDate: string;
-    preferredRestaurants: string[];
-    riskScore: number;
-    loyaltyTier: string;
-  }>> {
-    return this.makeRequest(`/customers/${customerId}/insights`);
   }
 }
 
-// Export legacy function for backwards compatibility
+/**
+ * Factory function to create a CRM agent
+ */
+export function createCrmAgent(config?: {
+  vertexClient?: any;
+  projectId?: string;
+  datasetId?: string;
+  customerTableId?: string;
+  feedbackTableId?: string;
+  pubSubClient?: any;
+  topicName?: string;
+}): CrmAgent {
+  // For now, just return a new instance
+  // In the future, we can use the config parameters for initialization
+  return new CrmAgent();
+}
+
+/**
+ * Legacy function for backward compatibility
+ */
 export function crmAgent(): string {
-  return 'crm-agent';
+  return 'crm-agent (ADK-enabled)';
 }