/**
 * @fileoverview search module for the routes component
 *
 * This file is part of the Dulce de Saigon F&B Data Platform.
 * Contains implementation for TypeScript functionality.
 *
 * @author Dulce de Saigon Engineering
 * @copyright Copyright (c) 2025 Dulce de Saigon
 * @license MIT
 */

import { FastifyInstance, FastifyReply, FastifyRequest } from 'fastify';
import * as fs from 'fs';
import * as path from 'path';
<<<<<<< HEAD
import { escapeRegExp } from 'lodash-es';
=======
import * as _ from 'lodash-es';
>>>>>>> e35d3ae1
import { z } from "zod";

// Input validation schema for search requests
const searchRequestSchema = z.object({
  tool: z.literal("semantic-code-search"),
  query: z.string()
    .min(1, "Query is required")
    .max(200, "Query too long")
    .regex(/^[a-zA-Z0-9\s\-_.]+$/, "Query contains invalid characters"),
  repoOwner: z.string().optional(),
  repoName: z.string().optional(),
});

interface SearchRequest {
  tool: string | undefined;
  query: string | undefined;
  repoOwner?: string | undefined;
  repoName?: string | undefined;
}

interface SearchResult {
  file: string | undefined;
  content: string | undefined;
  relevance: number | undefined;
  matches: string[];
}

interface SearchResponse {
  query: string | undefined;
  results: SearchResult[];
  totalMatches: number | undefined;
}

export async function searchRoutes(fastify: FastifyInstance): Promise<void> {
  fastify.post(
    '/semantic-code-search',
    async function (request: FastifyRequest, reply: FastifyReply) {
      try {
        const body = request.body as SearchRequest;

        if (!body.tool || body.tool !== 'semantic-code-search') {
          return reply.status(400).send({
            error: "Invalid tool. Expected 'semantic-code-search'",
          });
        }

        if (!body.query) {
          return reply.status(400).send({
            error: 'Query parameter is required',
          });
        }

        const results = await performSemanticSearch(body.query);

        const response: SearchResponse = {
          query: body.query,
          results,
          totalMatches: results.length,
        };

        return reply.send(response);
      } catch (error: any) {
        fastify.log.error('Search error:', error);
        return reply.status(500).send({
          error: 'Internal server error during search',
        });
      }
    },
  );
}

async function performSemanticSearch(query: string): Promise<SearchResult[]> {
  const results: SearchResult[] = [];
  const repoRoot = process.cwd();

  const ciTerms = [
    'ci',
    'continuous integration',
    'continuous deployment',
    'pipeline',
    'workflow',
    'github actions',
    'build',
    'deploy',
    'test',
    'lint',
    'cloud build',
    'docker',
    'container',
    'terraform',
    'infrastructure',
    'deployment',
    'automation',
    'devops',
  ];

  if (query.toLowerCase().includes('ci') || query.toLowerCase().includes('common')) {
    const workflowsDir = path.join(repoRoot, '.github/workflows');
    if (fs.existsSync(workflowsDir)) {
      const files = fs.readdirSync(workflowsDir);
      for (const file of files) {
        if (file.endsWith('.yml') || file.endsWith('.yaml')) {
          const filePath = path.join(workflowsDir, file);
          const result = await searchInFile(filePath, query, ciTerms);
          if (result) {
            results.push(result);
          }
        }
      }
    }
  }

  results.sort((a, b) => b.relevance - a.relevance);

  return results.slice(0, 10);
}

async function searchInFile(
  filePath: string | undefined,
  query: string | undefined,
  ciTerms: string[],
): Promise<SearchResult | null> {
  if (!filePath || !query) return null;
  try {
    const content = fs.readFileSync(filePath, 'utf-8');
    const lines = content.split('\n');

    const matches: string[] = [];
    let relevance = 0;

    const safeQuery = escapeRegExp(query);
    const queryRegex = new RegExp(safeQuery, 'gi');
    const queryMatches = content.match(queryRegex);
    if (queryMatches) {
      relevance += queryMatches.length * 10;
      matches.push(...queryMatches);
    }

    for (const term of ciTerms) {
      const termRegex = new RegExp(term, 'gi');
      const termMatches = content.match(termRegex);
      if (termMatches) {
        relevance += termMatches.length * 2;
      }
    }

    const relevantLines: string[] = [];
    for (let i = 0; i < lines.length; i++) {
      const line = lines[i];
      if (queryRegex.test(line) || ciTerms.some((term) => new RegExp(term, 'i').test(line))) {
        const contextStart = Math.max(0, i - 1);
        const contextEnd = Math.min(lines.length - 1, i + 1);

        for (let j = contextStart; j <= contextEnd; j++) {
          if (!relevantLines.includes(lines[j].trim()) && lines[j].trim()) {
            relevantLines.push(lines[j].trim());
          }
        }
      }
    }

    if (relevance > 0) {
      const uniqueMatches = matches.filter((match, index) => matches.indexOf(match) === index);

      return {
        file: path.relative(process.cwd(), filePath),
        content: relevantLines.slice(0, 5).join('\n'),
        relevance,
        matches: uniqueMatches,
      };
    }

    return null;
  } catch {
    return null;
  }
}<|MERGE_RESOLUTION|>--- conflicted
+++ resolved
@@ -1,5 +1,5 @@
 /**
- * @fileoverview search module for the routes component
+ * @fileoverview Search module for the routes component
  *
  * This file is part of the Dulce de Saigon F&B Data Platform.
  * Contains implementation for TypeScript functionality.
@@ -12,11 +12,7 @@
 import { FastifyInstance, FastifyReply, FastifyRequest } from 'fastify';
 import * as fs from 'fs';
 import * as path from 'path';
-<<<<<<< HEAD
 import { escapeRegExp } from 'lodash-es';
-=======
-import * as _ from 'lodash-es';
->>>>>>> e35d3ae1
 import { z } from "zod";
 
 // Input validation schema for search requests
@@ -33,21 +29,21 @@
 interface SearchRequest {
   tool: string | undefined;
   query: string | undefined;
-  repoOwner?: string | undefined;
-  repoName?: string | undefined;
+  repoOwner?: string;
+  repoName?: string;
 }
 
 interface SearchResult {
-  file: string | undefined;
-  content: string | undefined;
-  relevance: number | undefined;
+  file: string;
+  content: string;
+  relevance: number;
   matches: string[];
 }
 
 interface SearchResponse {
-  query: string | undefined;
+  query: string;
   results: SearchResult[];
-  totalMatches: number | undefined;
+  totalMatches: number;
 }
 
 export async function searchRoutes(fastify: FastifyInstance): Promise<void> {
@@ -57,22 +53,24 @@
       try {
         const body = request.body as SearchRequest;
 
-        if (!body.tool || body.tool !== 'semantic-code-search') {
+        // Validate request body
+        const parseResult = searchRequestSchema.safeParse(body);
+        if (!parseResult.success) {
           return reply.status(400).send({
-            error: "Invalid tool. Expected 'semantic-code-search'",
+            error: parseResult.error.errors.map(e => e.message).join(', ')
           });
         }
 
-        if (!body.query) {
+        if (!body.tool || body.tool !== 'semantic-code-search') {
           return reply.status(400).send({
-            error: 'Query parameter is required',
+            error: "Invalid tool. Expected 'semantic-code-search'"
           });
         }
 
         const results = await performSemanticSearch(body.query);
 
         const response: SearchResponse = {
-          query: body.query,
+          query: body.query!,
           results,
           totalMatches: results.length,
         };
@@ -92,27 +90,14 @@
   const results: SearchResult[] = [];
   const repoRoot = process.cwd();
 
+  // Terms related to CI/CD
   const ciTerms = [
-    'ci',
-    'continuous integration',
-    'continuous deployment',
-    'pipeline',
-    'workflow',
-    'github actions',
-    'build',
-    'deploy',
-    'test',
-    'lint',
-    'cloud build',
-    'docker',
-    'container',
-    'terraform',
-    'infrastructure',
-    'deployment',
-    'automation',
-    'devops',
+    'ci', 'continuous integration', 'continuous deployment', 'pipeline', 'workflow',
+    'github actions', 'build', 'deploy', 'test', 'lint', 'cloud build', 'docker',
+    'container', 'terraform', 'infrastructure', 'deployment', 'automation', 'devops'
   ];
 
+  // If query is about CI or common, search in workflows
   if (query.toLowerCase().includes('ci') || query.toLowerCase().includes('common')) {
     const workflowsDir = path.join(repoRoot, '.github/workflows');
     if (fs.existsSync(workflowsDir)) {
@@ -135,11 +120,10 @@
 }
 
 async function searchInFile(
-  filePath: string | undefined,
-  query: string | undefined,
-  ciTerms: string[],
+  filePath: string,
+  query: string,
+  ciTerms: string[]
 ): Promise<SearchResult | null> {
-  if (!filePath || !query) return null;
   try {
     const content = fs.readFileSync(filePath, 'utf-8');
     const lines = content.split('\n');
@@ -171,16 +155,16 @@
         const contextEnd = Math.min(lines.length - 1, i + 1);
 
         for (let j = contextStart; j <= contextEnd; j++) {
-          if (!relevantLines.includes(lines[j].trim()) && lines[j].trim()) {
-            relevantLines.push(lines[j].trim());
+          const trimmed = lines[j].trim();
+          if (trimmed && !relevantLines.includes(trimmed)) {
+            relevantLines.push(trimmed);
           }
         }
       }
     }
 
     if (relevance > 0) {
-      const uniqueMatches = matches.filter((match, index) => matches.indexOf(match) === index);
-
+      const uniqueMatches = Array.from(new Set(matches));
       return {
         file: path.relative(process.cwd(), filePath),
         content: relevantLines.slice(0, 5).join('\n'),
@@ -188,7 +172,6 @@
         matches: uniqueMatches,
       };
     }
-
     return null;
   } catch {
     return null;
