/**
 * @fileoverview main module for the src component
 *
 * This file is part of the Dulce de Saigon F&B Data Platform.
 * Contains implementation for TypeScript functionality.
 *
 * @author Dulce de Saigon Engineering
 * @copyright Copyright (c) 2025 Dulce de Saigon
 * @license MIT
 */

import Fastify from 'fastify';
import { healthRoutes } from './routes/health';
import { agentsRoutes } from './routes/agents';
import { searchRoutes } from './routes/search';
<<<<<<< HEAD
import { registerSecurity } from '@dulce-de-saigon/security';
=======
import { 
  initializeOpenTelemetry, 
  withSpan, 
  logEvent, 
  instrument 
} from '@nx-monorepo/utils/monitoring';

// Initialize OpenTelemetry before any other imports
initializeOpenTelemetry({
  serviceName: 'dulce-de-saigon-api',
  serviceVersion: '1.0.0',
  gcpProjectId: process.env.GCP_PROJECT_ID,
  enableAutoInstrumentation: true,
  enableCustomExporter: true,
  enableBigQueryLogs: true,
}).catch(console.error);

// Dynamic import to avoid circular dependencies
let mcpService: any = null;
>>>>>>> 6f214815

const PORT = process.env.PORT ? parseInt(process.env.PORT, 10) : 3000;
const fastify = Fastify({ logger: true });

// Initialize security middleware
async function initializeSecurity() {
  await registerSecurity(fastify, {
    authentication: process.env.NODE_ENV === 'production',
    rateLimit: {
      max: parseInt(process.env.RATE_LIMIT_MAX || '100'),
      windowMs: parseInt(process.env.RATE_LIMIT_WINDOW_MS || '900000'),
    },
  });
}

fastify.register(healthRoutes, { prefix: '/health' });
fastify.register(agentsRoutes, { prefix: '/agents' });
fastify.register(searchRoutes, { prefix: '/search' });

<<<<<<< HEAD
const start = async () => {
  try {
    // Initialize security first
    await initializeSecurity();
    
    // Start the server
    await fastify.listen({ port: PORT, host: '0.0.0.0' });
    fastify.log.info(`API server listening at port ${PORT} with security middleware enabled`);
  } catch (err) {
    fastify.log.error(err);
=======
// Instrument the initialization function
const instrumentedInitialize = instrument('api-initialization', async () => {
  console.log('🚀 Starting API server initialization...');

  // Initialize MCP service dynamically
  try {
    const mcpModule = await import('../../../libs/mcp/src/index.js');
    mcpService = mcpModule.mcpService;

    console.log('🔧 Initializing MCP service...');
    await mcpService.initialize();
    console.log('✅ MCP service initialized successfully');
    console.log('📊 Enabled servers:', mcpService.getEnabledServers());

    await logEvent('mcp_service_initialized', {
      enabledServers: mcpService.getEnabledServers(),
    });
  } catch (mcpError) {
    console.warn('⚠️  MCP service initialization failed, continuing without MCP:', mcpError.message);
    console.log('📋 Server will start without MCP functionality');
    
    await logEvent('mcp_service_initialization_failed', {
      error: mcpError.message,
    }, 'warn');
  }

  fastify.listen({ port: PORT, host: '0.0.0.0' }, (err, address) => {
    if (err) {
      fastify.log.error('❌ Failed to start server:', err);
      process.exit(1);
    }
    fastify.log.info(`🎉 API server listening at ${address}`);
    fastify.log.info(`🔗 Health check: http://localhost:${PORT}/health`);
  });
}, {
  attributes: {
    'service.component': 'api',
    'service.initialization': true,
  }
});

// Initialize MCP service with better error handling
async function initializeApp(): Promise<void> {
  try {
    await logEvent('app_startup', { 
      service: 'dulce-de-saigon-api',
      version: '1.0.0',
      port: PORT,
    });

    await instrumentedInitialize();
  } catch (error) {
    console.error('💥 Critical error during app initialization:', error);
    
    await logEvent('app_startup_error', { 
      service: 'dulce-de-saigon-api',
      error: error instanceof Error ? error.message : 'Unknown error',
    }, 'error');
    
>>>>>>> 6f214815
    process.exit(1);
  }
};

start();
<|MERGE_RESOLUTION|>--- conflicted
+++ resolved
@@ -13,9 +13,6 @@
 import { healthRoutes } from './routes/health';
 import { agentsRoutes } from './routes/agents';
 import { searchRoutes } from './routes/search';
-<<<<<<< HEAD
-import { registerSecurity } from '@dulce-de-saigon/security';
-=======
 import { 
   initializeOpenTelemetry, 
   withSpan, 
@@ -35,38 +32,14 @@
 
 // Dynamic import to avoid circular dependencies
 let mcpService: any = null;
->>>>>>> 6f214815
 
 const PORT = process.env.PORT ? parseInt(process.env.PORT, 10) : 3000;
 const fastify = Fastify({ logger: true });
-
-// Initialize security middleware
-async function initializeSecurity() {
-  await registerSecurity(fastify, {
-    authentication: process.env.NODE_ENV === 'production',
-    rateLimit: {
-      max: parseInt(process.env.RATE_LIMIT_MAX || '100'),
-      windowMs: parseInt(process.env.RATE_LIMIT_WINDOW_MS || '900000'),
-    },
-  });
-}
 
 fastify.register(healthRoutes, { prefix: '/health' });
 fastify.register(agentsRoutes, { prefix: '/agents' });
 fastify.register(searchRoutes, { prefix: '/search' });
 
-<<<<<<< HEAD
-const start = async () => {
-  try {
-    // Initialize security first
-    await initializeSecurity();
-    
-    // Start the server
-    await fastify.listen({ port: PORT, host: '0.0.0.0' });
-    fastify.log.info(`API server listening at port ${PORT} with security middleware enabled`);
-  } catch (err) {
-    fastify.log.error(err);
-=======
 // Instrument the initialization function
 const instrumentedInitialize = instrument('api-initialization', async () => {
   console.log('🚀 Starting API server initialization...');
@@ -126,9 +99,8 @@
       error: error instanceof Error ? error.message : 'Unknown error',
     }, 'error');
     
->>>>>>> 6f214815
     process.exit(1);
   }
-};
+}
 
-start();
+initializeApp().catch(console.error);