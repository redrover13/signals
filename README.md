--- conflicted
+++ resolved
@@ -1,213 +1,48 @@
-# Dulce de Saigon F&B Data Platform
+# Signals
 
-<div align="center">
+This repository contains the source code for the Signals project, a platform for...
 
-![License: Apache-2.0](https://img.shields.io/badge/License-Apache%202.0-blue.svg)
-![Node.js](https://img.shields.io/badge/Node.js-18%2B-green.svg)
-![TypeScript](https://img.shields.io/badge/TypeScript-5.9-blue.svg)
-![GCP](https://img.shields.io/badge/GCP-asia--southeast1-orange.svg)
+## NX Monorepo
 
-**A comprehensive F&B data platform designed specifically for the Vietnamese market**
+This project is built as an NX monorepo, which provides several benefits:
 
-[📖 Documentation](#documentation) • [🚀 Quick Start](#quick-start) • [🇻🇳 Vietnamese Features](#vietnamese-localization) • [📋 API Docs](#api-documentation)
-
-</div>
-
-## Overview
-
-Dulce de Saigon is a leading Food & Beverage (F&B) data platform built specifically for the Vietnamese market. The platform's "Memory Bank" centralizes all F&B data, including menus, pricing, customer preferences, and sales analytics, providing comprehensive insights for restaurants and food service businesses across Vietnam.
-
-### Key Features
-
-- **🏪 Memory Bank**: Centralized F&B data repository
-- **🇻🇳 Vietnamese Localization**: Full Vietnamese language support and cultural adaptation
-- **📊 Real-time Analytics**: Powered by Google Cloud Platform
-- **🔒 Privacy Compliant**: Adheres to Vietnamese data privacy laws
-- **💰 VND Support**: Native Vietnamese Dong currency handling
-- **📱 Mobile-First**: Optimized for Vietnamese mobile payment platforms
-
-## Architecture
-
-This is an Nx monorepo built with TypeScript and deployed on Google Cloud Platform:
-
-```
-apps/
-├── api/           # REST API service
-├── web/           # Next.js web application  
-├── agents/        # AI agent services
-└── event-parser/  # Event processing service
-
-libs/
-├── gcp/           # Google Cloud Platform integrations
-├── mcp/           # Model Context Protocol implementation
-└── agents/        # Shared agent utilities
-
-docs/              # Comprehensive documentation
-infra/             # Terraform infrastructure as code
-```
-
-## Quick Start
-
-### Prerequisites
-
-- **Node.js**: 18+ or 22+ (see `.nvmrc`)
-- **PNPM**: 10.0.0+ (package manager)
-- **Google Cloud SDK**: For GCP integration
-- **Vietnamese locale support**: For proper text rendering
-
-### Installation
-
-1. **Clone the repository**
-   ```bash
-   git clone https://github.com/redrover13/signals.git
-   cd signals
-   ```
-
-2. **Install dependencies**
-   ```bash
-   npm install -g pnpm
-   pnpm install
-   ```
-
-3. **Set up environment**
-   ```bash
-   # Copy environment template
-   cp .env.example .env
-   
-   # Configure GCP credentials
-   gcloud auth application-default login
-   gcloud config set project your-project-id
-   ```
-
-4. **Build all projects**
-   ```bash
-   pnpm nx run-many --target=build --all
-   ```
-
-5. **Start development servers**
-   ```bash
-   # Start API server
-   pnpm nx serve api
-   
-   # Start web application (in another terminal)
-   pnpm nx serve web
-   ```
-
-## Vietnamese Localization
-
-The platform provides comprehensive Vietnamese market support:
-
-### Language & Cultural Features
-- **Full Vietnamese UI** with proper UTF-8 encoding
-- **Cultural adaptation** for Vietnamese dining habits
-- **Regional variations** for Northern, Central, and Southern Vietnam
-- **Festival integration** for Vietnamese holidays and celebrations
-
-### Payment Integration
-- **Mobile payments**: Momo, ZaloPay, VNPay integration
-- **Vietnamese Dong (VND)** native currency support
-- **Local banking** integration and QR code payments
-
-### Compliance
-- **Vietnamese Data Protection Law** compliance
-- **Data localization** in GCP asia-southeast1 region
-- **Cross-border transfer** restrictions and consent management
-
-See [Vietnamese Localization Guide](docs/VIETNAMESE_LOCALIZATION.md) for detailed implementation.
-
-## API Documentation
-
-The platform provides RESTful APIs for all major functions:
-
-### Core Endpoints
-- **Menu Management**: `/api/menus` - Manage restaurant menus and items
-- **Analytics**: `/api/analytics` - Sales and customer analytics
-- **Payments**: `/api/payments` - Payment processing and history
-- **Users**: `/api/users` - User management and preferences
-
-### Vietnamese-Specific APIs
-- **Localization**: `/api/localization` - Language and cultural content
-- **Compliance**: `/api/compliance` - Data privacy and regulatory features
-
-See [API Documentation](apps/api/README.md) for complete endpoint reference.
-
-## Development
+- **Caching**: Intelligent caching of build, test, and lint results
+- **Dependency Management**: Clear visualization and management of project dependencies
+- **Code Sharing**: Easy sharing of code between applications
+- **Consistency**: Consistent tools and configurations across projects
 
 ### Project Structure
-This Nx monorepo follows a modular architecture:
 
-- **Apps**: Independent deployable applications
-- **Libs**: Shared libraries and utilities
-- **Docs**: Comprehensive documentation
-- **Infra**: Infrastructure as Code (Terraform)
+The monorepo is organized into the following directories:
 
-### Common Commands
+- `apps/`: Contains application projects that are deployable
+- `libs/`: Contains library projects that are shared between applications
+- `tools/`: Contains utility scripts and tools for managing the monorepo
+- `infra/`: Contains infrastructure-related code (Terraform, etc.)
+- `docs/`: Contains documentation
+
+### Documentation
+
+For more information about the NX configuration, see:
+
+- [NX Configuration Guide](./docs/nx/configuration-guide.md)
+- [Dependency Management](./docs/nx/dependency-management.md)
+- [TypeScript and Linting Standards](./docs/nx/typescript-linting-standards.md)
+
+### Optimization Tools
+
+The monorepo includes several tools for optimization:
+
 ```bash
-# Run specific app
-pnpm nx serve api
-pnpm nx serve web
+# Update project configurations with best practices
+npx ts-node tools/scripts/update-project-configs.ts
 
-# Build specific project
-pnpm nx build api
+# Check for TypeScript issues
+npx ts-node tools/scripts/check-typescript-issues.ts
 
-# Run tests
-pnpm nx test
+# Analyze dependencies for issues
+npx ts-node tools/scripts/analyze-dependencies.ts
 
-# Lint code
-pnpm nx lint
-
-# Run affected projects only
-pnpm nx affected --target=build
-```
-
-### Vietnamese Development Context
-When developing for the Vietnamese market:
-
-- Use Vietnamese date format (dd/mm/yyyy)
-- Implement VND currency formatting
-- Consider Vietnamese business hours (8:00-17:00 ICT)
-- Test with Vietnamese characters (ă, â, đ, ê, ô, ơ, ư)
-
-## Documentation
-
-- **[Architecture Overview](docs/ARCHITECTURE.md)** - System design and components
-- **[Vietnamese Localization](docs/VIETNAMESE_LOCALIZATION.md)** - Vietnamese market features
-- **[Troubleshooting Guide](docs/TROUBLESHOOTING.md)** - Common issues and solutions
-- **[CI/CD Workflow](docs/CI_CD_WORKFLOW.md)** - Deployment and pipeline docs
-- **[Security & Compliance](docs/SECURITY_COMPLIANCE.md)** - Security guidelines
-- **[API Reference](apps/api/README.md)** - Complete API documentation
-
-## Contributing
-
-1. **Fork the repository**
-2. **Create a feature branch** (`git checkout -b feature/amazing-feature`)
-3. **Follow Vietnamese compliance** guidelines in `.kilocode/rules/`
-4. **Test Vietnamese localization** thoroughly
-5. **Commit changes** (`git commit -m 'Add amazing feature'`)
-6. **Push to branch** (`git push origin feature/amazing-feature`)
-7. **Open a Pull Request**
-
-### Code Standards
-- **TypeScript**: Strict mode enabled
-- **ESLint + Prettier**: Code formatting enforced
-- **JSDoc**: Required for all public APIs
-- **Vietnamese context**: Consider cultural and regulatory requirements
-
-## License
-
-This project is licensed under the Apache License 2.0 - see the [LICENSE](LICENSE) file for details.
-
-## Support
-
-- **Documentation**: Check our comprehensive [docs](docs/) folder
-- **Issues**: Open an issue on GitHub
-- **Vietnamese Support**: Specialized support for Vietnamese market features
-
----
-
-<<<<<<< HEAD
-**Built with ❤️ for the Vietnamese F&B industry**
-=======
 # Run all optimization tools
 ./tools/scripts/run-nx-optimization.sh
 ```
@@ -243,5 +78,4 @@
 
 ### Usage
 
-Upload documents to the designated Cloud Storage bucket to trigger automatic processing and chunking for AI retrieval.
->>>>>>> 5aea2a37
+Upload documents to the designated Cloud Storage bucket to trigger automatic processing and chunking for AI retrieval.