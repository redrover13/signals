/**
 * @fileoverview index module for the src component
 *
 * This file is part of the Dulce de Saigon F&B Data Platform.
 * Contains implementation for TypeScript functionality.
 *
 * @author Dulce de Saigon Engineering
 * @copyright Copyright (c) 2025 Dulce de Saigon
 * @license MIT
 */

/**
 * GCP Auth utilities for Dulce Saigon
 */
import { GoogleAuth } from 'google-auth-library';
import { SecretManagerServiceClient } from '@google-cloud/secret-manager';
import { BigQuery } from '@google-cloud/bigquery';
import { Storage } from '@google-cloud/storage';
import { PubSub } from '@google-cloud/pubsub';
import { Firestore } from '@google-cloud/firestore';
import { v1 } from '@google-cloud/aiplatform';

// Cache clients to avoid creating multiple instances
const clientCache = new Map<string, any>();

/**
 * Get GCP auth client with specific scopes
 * @param scopes OAuth scopes
 */
export function getGoogleAuthClient(scopes?: string | string[]): GoogleAuth {
  const cacheKey = `auth:${scopes ? (Array.isArray(scopes) ? scopes.join(',') : scopes) : 'default'}`;
  
  if (clientCache.has(cacheKey)) {
    return clientCache.get(cacheKey) as GoogleAuth;
  }
  
  const authClient = new GoogleAuth({
    scopes: scopes || 'https://www.googleapis.com/auth/cloud-platform',
  });
  
  clientCache.set(cacheKey, authClient);
  return authClient;
}

/**
 * Get Secret Manager client
 */
export function getSecretManagerClient(): SecretManagerServiceClient {
  const cacheKey = 'secretmanager';
  
  if (clientCache.has(cacheKey)) {
    return clientCache.get(cacheKey) as SecretManagerServiceClient;
  }
  
  const client = new SecretManagerServiceClient();
  clientCache.set(cacheKey, client);
  return client;
}

/**
 * Get BigQuery client
 * @param projectId Optional project ID
 */
export function getBigQueryClient(projectId?: string): BigQuery {
  const cacheKey = `bigquery:${projectId || 'default'}`;
  
  if (clientCache.has(cacheKey)) {
    return clientCache.get(cacheKey) as BigQuery;
  }
  
  const client = new BigQuery({ projectId });
  clientCache.set(cacheKey, client);
  return client;
}

/**
 * Get Storage client
 * @param projectId Optional project ID
 */
export function getStorageClient(projectId?: string): Storage {
  const cacheKey = `storage:${projectId || 'default'}`;
  
  if (clientCache.has(cacheKey)) {
    return clientCache.get(cacheKey) as Storage;
  }
  
  const client = new Storage({ projectId });
  clientCache.set(cacheKey, client);
  return client;
}

/**
 * Get PubSub client
 * @param projectId Optional project ID
 */
export function getPubSubClient(projectId?: string): PubSub {
  const cacheKey = `pubsub:${projectId || 'default'}`;
  
  if (clientCache.has(cacheKey)) {
    return clientCache.get(cacheKey) as PubSub;
  }
  
  const client = new PubSub({ projectId });
  clientCache.set(cacheKey, client);
  return client;
}

/**
 * Get Firestore client
 * @param projectId Optional project ID
 */
<<<<<<< HEAD
export function getPubSub() {
  const pubsub = getPubSubClient();
  return {
    topic: (name: string) => ({
      publishMessage: async (msg: unknown) => {
        const topic = pubsub.topic(name);
        const data = Buffer.from(JSON.stringify(msg));
        const messageId = await topic.publishMessage({ data });
        return { messageId, name };
      },
    }),
  };
=======
export function getFirestoreClient(projectId?: string): Firestore {
  const cacheKey = `firestore:${projectId || 'default'}`;
  
  if (clientCache.has(cacheKey)) {
    return clientCache.get(cacheKey) as Firestore;
  }
  
  const client = new Firestore({ projectId });
  clientCache.set(cacheKey, client);
  return client;
>>>>>>> ced81b7c
}

/**
 * Get Vertex AI Prediction Service client
 * @param options Client options
 */
export function getPredictionServiceClient(
  options: { location: string }
): v1.PredictionServiceClient {
  const cacheKey = `vertex:prediction:${options.location}`;
  
  if (clientCache.has(cacheKey)) {
    return clientCache.get(cacheKey) as v1.PredictionServiceClient;
  }
  
  const client = new v1.PredictionServiceClient(options);
  clientCache.set(cacheKey, client);
  return client;
}

// Export common GCP client types
export { 
  GoogleAuth,
  SecretManagerServiceClient,
  BigQuery,
  Storage,
  PubSub,
  Firestore,
  v1 as VertexAI
};<|MERGE_RESOLUTION|>--- conflicted
+++ resolved
@@ -40,6 +40,7 @@
   
   clientCache.set(cacheKey, authClient);
   return authClient;
+}
 }
 
 /**
@@ -106,10 +107,8 @@
 }
 
 /**
- * Get Firestore client
- * @param projectId Optional project ID
+ * Helper function for PubSub message publishing
  */
-<<<<<<< HEAD
 export function getPubSub() {
   const pubsub = getPubSubClient();
   return {
@@ -122,7 +121,12 @@
       },
     }),
   };
-=======
+}
+
+/**
+ * Get Firestore client
+ * @param projectId Optional project ID
+ */
 export function getFirestoreClient(projectId?: string): Firestore {
   const cacheKey = `firestore:${projectId || 'default'}`;
   
@@ -133,7 +137,6 @@
   const client = new Firestore({ projectId });
   clientCache.set(cacheKey, client);
   return client;
->>>>>>> ced81b7c
 }
 
 /**
