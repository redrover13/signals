--- conflicted
+++ resolved
@@ -1,436 +1,152 @@
 /**
- * @fileoverview content-agent module for Content Management
+ * @fileoverview content-agent module for the lib component
  *
  * This file is part of the Dulce de Saigon F&B Data Platform.
- * Contains implementation for content management, media processing, and content distribution.
+ * Contains content generation agent implementation using Google's ADK.
  *
  * @author Dulce de Saigon Engineering
  * @copyright Copyright (c) 2025 Dulce de Saigon
  * @license MIT
  */
 
-import { Storage } from '@google-cloud/storage';
+import { 
+  DulceLlmAgent, 
+  GeminiLlm, 
+  GCSUploadTool, 
+  HttpRequestTool 
+} from '@nx-monorepo/adk';
 
-<<<<<<< HEAD
-export interface ContentConfig {
-  bucketName?: string;
-  projectId?: string;
-  cdnUrl?: string;
-}
-
-export interface ContentItem {
-  id: string;
-  type: 'image' | 'video' | 'document' | 'menu' | 'banner';
-  title: string;
-  description?: string;
-  url: string;
-  metadata: Record<string, any>;
-  tags: string[];
-  status: 'draft' | 'published' | 'archived';
-  createdAt: string;
-  updatedAt: string;
-  restaurantId?: string;
-}
-
-export interface ContentResult<T = any> {
-  success: boolean;
-  data?: T;
-  error?: string;
-  contentUrl?: string;
-}
-
-export interface MenuContent {
-  restaurantId: string;
-  sections: MenuSection[];
-  lastUpdated: string;
-  version: string;
-}
-
-export interface MenuSection {
-  id: string;
-  name: string;
-  description?: string;
-  items: MenuItem[];
-  order: number;
-}
-
-export interface MenuItem {
-  id: string;
-  name: string;
-  description: string;
-  price: number;
-  currency: string;
-  image?: string;
-  allergens: string[];
-  dietaryInfo: string[];
-  availability: boolean;
-  preparationTime?: number;
-}
-=======
 import { Requirements, ContentResponse } from '@nx-monorepo/data-models';
->>>>>>> 5aea2a37
 
 /**
- * Content Agent for managing restaurant content, menus, and media
+ * Content-specialized agent for generating F&B marketing content
  */
-export class ContentAgent {
-  private storage: Storage;
-  private config: ContentConfig;
+export class ContentAgent extends DulceLlmAgent {
+  constructor(cfg?: { model?: string; apiKey?: string; tools?: Array<unknown> }) {
+    // Guard against missing API key (fail-fast)
+    const apiKey = cfg?.apiKey ?? process.env.GOOGLE_API_KEY;
+    if (!apiKey) {
+      throw new Error('GOOGLE_API_KEY is required to initialize ContentAgent');
+    }
 
-  constructor(config: ContentConfig = {}) {
-    this.config = {
-      bucketName: 'dulce-content-bucket',
-      ...config
-    };
-    
-    this.storage = new Storage({
-      projectId: config.projectId
+    // Allow overriding the model via cfg, defaulting to 'gemini-1.5-pro'
+    const llm = new GeminiLlm({
+      model: cfg?.model ?? 'gemini-1.5-pro',
+      apiKey,
+    });
+
+    // Allow injecting custom tools, defaulting to GCS upload + HTTP request
+    const tools = cfg?.tools ?? [
+      new GCSUploadTool(),
+      new HttpRequestTool(),
+    ];
+
+    super({
+      name: 'Content Agent',
+      description: 'Specialized agent for Vietnamese F&B content generation and marketing',
+      llm,
+      tools,
     });
   }
 
   /**
-   * Upload content to Google Cloud Storage
+   * Generate Vietnamese F&B marketing content
    */
-  async uploadContent(
-    fileName: string, 
-    content: Buffer | string, 
-    metadata: Record<string, any> = {}
-  ): Promise<ContentResult<{ url: string; fileId: string }>> {
-    try {
-      const bucket = this.storage.bucket(this.config.bucketName!);
-      const file = bucket.file(fileName);
-      
-      const stream = file.createWriteStream({
-        metadata: {
-          contentType: this.getContentType(fileName),
-          metadata: metadata
-        },
-        public: true
-      });
+  public async generateContent(
+    contentType: string,
+    requirements: Requirements
+  ): Promise<ContentResponse> {
+    const prompt = `
+  You are a Vietnamese F&B content specialist for the Dulce de Saigon platform.
 
-      return new Promise((resolve) => {
-        stream.on('error', (error) => {
-          resolve({
-            success: false,
-            error: error.message
-          });
-        });
+  Content Type: ${contentType}
+  Requirements: ${JSON.stringify(requirements, null, 2)}
 
-        stream.on('finish', () => {
-          const publicUrl = `https://storage.googleapis.com/${this.config.bucketName}/${fileName}`;
-          resolve({
-            success: true,
-            data: {
-              url: publicUrl,
-              fileId: fileName
-            },
-            contentUrl: publicUrl
-          });
-        });
+  Please generate content that:
+  1. Appeals to Vietnamese food culture and preferences
+  2. Uses appropriate Vietnamese terminology where relevant
+  3. Follows local marketing practices
+  4. Considers dietary restrictions and preferences common in Vietnam
+  5. Incorporates seasonal Vietnamese ingredients when appropriate
 
-        if (Buffer.isBuffer(content)) {
-          stream.end(content);
-        } else {
-          stream.end(Buffer.from(content));
-        }
-      });
-    } catch (error) {
-      return {
-        success: false,
-        error: error instanceof Error ? error.message : 'Unknown error'
-      };
-    }
+  Generate engaging, culturally appropriate content for the Vietnamese market.
+      `;
+
+    return this.invoke<ContentResponse>({
+      messages: [{ role: 'user', content: prompt }],
+    });
   }
 
   /**
-   * Generate menu content for a restaurant
+   * Create social media content for Vietnamese restaurants
    */
-  async generateMenu(restaurantId: string, menuData: Omit<MenuContent, 'lastUpdated' | 'version'>): Promise<ContentResult<MenuContent>> {
-    try {
-      const menu: MenuContent = {
-        ...menuData,
-        restaurantId,
-        lastUpdated: new Date().toISOString(),
-        version: `v${Date.now()}`
-      };
+  async createSocialContent(platform: string, restaurantInfo: any): Promise<any> {
+    const prompt = `
+Create social media content for platform: ${platform}
 
-      // Upload menu as JSON
-      const menuJson = JSON.stringify(menu, null, 2);
-      const fileName = `menus/${restaurantId}/menu-${menu.version}.json`;
-      
-      const uploadResult = await this.uploadContent(fileName, menuJson, {
-        restaurantId,
-        contentType: 'menu',
-        version: menu.version
-      });
+Restaurant Information: ${JSON.stringify(restaurantInfo, null, 2)}
 
-      if (!uploadResult.success) {
-        return uploadResult;
-      }
+Please:
+1. Generate platform-appropriate content (Instagram, Facebook, TikTok, etc.)
+2. Use Vietnamese cultural references where appropriate
+3. Include relevant hashtags for the Vietnamese F&B market
+4. Consider local holidays and events
+5. Suggest optimal posting times for Vietnamese audiences
 
-      return {
-        success: true,
-        data: menu,
-        contentUrl: uploadResult.contentUrl
-      };
-    } catch (error) {
-      return {
-        success: false,
-        error: error instanceof Error ? error.message : 'Unknown error'
-      };
-    }
+Create content that resonates with Vietnamese food lovers.
+    `;
+
+    return this.invoke({
+      messages: [{ role: 'user', content: prompt }],
+    });
   }
 
   /**
-   * Generate Vietnamese food content with localization
+   * Generate menu descriptions with Vietnamese localization
    */
-  async generateVietnameseContent(item: {
-    name: string;
-    description: string;
-    ingredients: string[];
-    preparationMethod: string;
-  }): Promise<ContentResult<{
-    vietnamese: any;
-    english: any;
-    contentId: string;
-  }>> {
-    try {
-      const contentId = `vn-content-${Date.now()}`;
-      
-      const vietnameseContent = {
-        tên: item.name,
-        mô_tả: item.description,
-        nguyên_liệu: item.ingredients,
-        cách_chế_biến: item.preparationMethod,
-        ngôn_ngữ: 'vi-VN'
-      };
+  async generateMenuContent(dishes: any[], targetLanguage: 'vietnamese' | 'english' | 'both' = 'both'): Promise<any> {
+    const prompt = `
+Generate menu descriptions for Vietnamese F&B platform.
 
-      const englishContent = {
-        name: item.name,
-        description: item.description,
-        ingredients: item.ingredients,
-        preparation_method: item.preparationMethod,
-        language: 'en-US'
-      };
+Dishes: ${JSON.stringify(dishes, null, 2)}
+Target Language: ${targetLanguage}
 
-      const content = {
-        id: contentId,
-        vietnamese: vietnameseContent,
-        english: englishContent,
-        createdAt: new Date().toISOString()
-      };
+Please:
+1. Create appetizing descriptions that highlight unique flavors
+2. Include Vietnamese translations where appropriate
+3. Mention key ingredients and cooking methods
+4. Consider dietary preferences common in Vietnam
+5. Use food terminology that Vietnamese customers understand
+6. Suggest pricing strategies for the Vietnamese market
 
-      const fileName = `content/vietnamese/${contentId}.json`;
-      const uploadResult = await this.uploadContent(fileName, JSON.stringify(content, null, 2), {
-        contentType: 'vietnamese-food',
-        language: 'vi-VN'
-      });
+Generate menu content that drives orders and reflects Vietnamese culinary culture.
+    `;
 
-      return {
-        success: true,
-        data: {
-          vietnamese: vietnameseContent,
-          english: englishContent,
-          contentId
-        },
-        contentUrl: uploadResult.contentUrl
-      };
-    } catch (error) {
-      return {
-        success: false,
-        error: error instanceof Error ? error.message : 'Unknown error'
-      };
-    }
-  }
-
-  /**
-   * Process and optimize images
-   */
-  async processImage(
-    imageBuffer: Buffer, 
-    fileName: string,
-    options: {
-      resize?: { width: number; height: number };
-      quality?: number;
-      format?: 'jpeg' | 'png' | 'webp';
-    } = {}
-  ): Promise<ContentResult<{ url: string; sizes: Record<string, string> }>> {
-    try {
-      // Upload original image
-      const originalResult = await this.uploadContent(fileName, imageBuffer, {
-        contentType: 'image',
-        processing: 'original'
-      });
-
-      if (!originalResult.success) {
-        return originalResult;
-      }
-
-      // For demo purposes, we'll just return the original URL
-      // In a real implementation, you'd use image processing libraries like Sharp
-      const sizes = {
-        original: originalResult.contentUrl!,
-        thumbnail: originalResult.contentUrl!, // Would be processed
-        medium: originalResult.contentUrl!,    // Would be processed
-        large: originalResult.contentUrl!      // Would be processed
-      };
-
-      return {
-        success: true,
-        data: {
-          url: originalResult.contentUrl!,
-          sizes
-        },
-        contentUrl: originalResult.contentUrl
-      };
-    } catch (error) {
-      return {
-        success: false,
-        error: error instanceof Error ? error.message : 'Unknown error'
-      };
-    }
-  }
-
-  /**
-   * Create promotional banner content
-   */
-  async createPromoBanner(promoData: {
-    title: string;
-    description: string;
-    restaurantId: string;
-    discount?: number;
-    validUntil: string;
-    imageUrl?: string;
-  }): Promise<ContentResult<ContentItem>> {
-    try {
-      const bannerId = `promo-${Date.now()}`;
-      const banner: ContentItem = {
-        id: bannerId,
-        type: 'banner',
-        title: promoData.title,
-        description: promoData.description,
-        url: promoData.imageUrl || '',
-        metadata: {
-          discount: promoData.discount,
-          validUntil: promoData.validUntil,
-          restaurantId: promoData.restaurantId
-        },
-        tags: ['promotion', 'banner', 'marketing'],
-        status: 'published',
-        createdAt: new Date().toISOString(),
-        updatedAt: new Date().toISOString(),
-        restaurantId: promoData.restaurantId
-      };
-
-      // Save banner data
-      const fileName = `banners/${promoData.restaurantId}/${bannerId}.json`;
-      const uploadResult = await this.uploadContent(fileName, JSON.stringify(banner, null, 2), {
-        contentType: 'promotional-banner'
-      });
-
-      return {
-        success: true,
-        data: banner,
-        contentUrl: uploadResult.contentUrl
-      };
-    } catch (error) {
-      return {
-        success: false,
-        error: error instanceof Error ? error.message : 'Unknown error'
-      };
-    }
-  }
-
-  /**
-   * Get content list by type and restaurant
-   */
-  async getContentList(filters: {
-    type?: string;
-    restaurantId?: string;
-    status?: string;
-    limit?: number;
-  } = {}): Promise<ContentResult<ContentItem[]>> {
-    try {
-      // This would typically query a database
-      // For demo purposes, we'll return mock data
-      const mockContent: ContentItem[] = [
-        {
-          id: 'content-1',
-          type: 'menu',
-          title: 'Vietnamese Spring Menu',
-          description: 'Fresh spring menu featuring Vietnamese specialties',
-          url: `https://storage.googleapis.com/${this.config.bucketName}/menus/restaurant-1/menu-v1.json`,
-          metadata: { season: 'spring', year: 2025 },
-          tags: ['vietnamese', 'spring', 'menu'],
-          status: 'published',
-          createdAt: '2025-01-01T00:00:00.000Z',
-          updatedAt: '2025-01-01T00:00:00.000Z',
-          restaurantId: filters.restaurantId || 'restaurant-1'
-        }
-      ];
-
-      return {
-        success: true,
-        data: mockContent
-      };
-    } catch (error) {
-      return {
-        success: false,
-        error: error instanceof Error ? error.message : 'Unknown error'
-      };
-    }
-  }
-
-  /**
-   * Delete content
-   */
-  async deleteContent(fileName: string): Promise<ContentResult<{ deleted: boolean }>> {
-    try {
-      const bucket = this.storage.bucket(this.config.bucketName!);
-      const file = bucket.file(fileName);
-      
-      await file.delete();
-      
-      return {
-        success: true,
-        data: { deleted: true }
-      };
-    } catch (error) {
-      return {
-        success: false,
-        error: error instanceof Error ? error.message : 'Unknown error'
-      };
-    }
-  }
-
-  /**
-   * Helper method to determine content type
-   */
-  private getContentType(fileName: string): string {
-    const ext = fileName.split('.').pop()?.toLowerCase();
-    switch (ext) {
-      case 'jpg':
-      case 'jpeg':
-        return 'image/jpeg';
-      case 'png':
-        return 'image/png';
-      case 'gif':
-        return 'image/gif';
-      case 'webp':
-        return 'image/webp';
-      case 'pdf':
-        return 'application/pdf';
-      case 'json':
-        return 'application/json';
-      case 'txt':
-        return 'text/plain';
-      default:
-        return 'application/octet-stream';
-    }
+    return this.invoke({
+      messages: [{ role: 'user', content: prompt }],
+    });
   }
 }
 
-// Export legacy function for backwards compatibility
+/**
+ * Factory function to create a Content agent
+ */
+export function createContentAgent(config?: {
+  vertexClient?: any;
+  projectId?: string;
+  language?: string;
+  region?: string;
+  pubSubClient?: any;
+  topicName?: string;
+}): ContentAgent {
+  // For now, just return a new instance
+  // In the future, we can use the config parameters for initialization
+  return new ContentAgent();
+}
+
+/**
+ * Legacy function for backward compatibility
+ */
 export function contentAgent(): string {
-  return 'content-agent';
+  return 'content-agent (ADK-enabled)';
 }