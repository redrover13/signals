{
  "name": "api",
  "$schema": "../../node_modules/nx/schemas/project-schema.json",
  "sourceRoot": "apps/api/src",
  "projectType": "application",
  "targets": {
    "serve": {
      "executor": "nx:run-commands",
      "options": {
        "command": "node dist/apps/api/main.js",
        "dependsOn": [
          "build"
        ]
      }
    },
    "build": {
      "executor": "@nx/js:tsc",
<<<<<<< HEAD
      "outputs": ["{options.outputPath}"],
      "options": {
        "outputPath": "dist/apps/api",
        "main": "apps/api/src/main.ts",
        "tsConfig": "apps/api/tsconfig.app.json",
        "assets": ["apps/api/src/routes"]
=======
      "outputs": [
        "{options.outputPath}"
      ],
      "options": {
        "outputPath": "dist/apps/api",
        "tsConfig": "apps/api/tsconfig.json",
        "assets": [
          { "glob": "**/*", "input": "apps/api/src/routes", "output": "routes" }
        ]
>>>>>>> 8aa3a561
      },
      "configurations": {
        "production": {
          "optimization": true,
          "extractLicenses": true,
          "generatePackageJson": true,
          "sourceMap": false
        }
      },
      "defaultConfiguration": "production"
    },
    "lint": {
      "executor": "@nx/eslint:lint",
      "options": {
        "args": [
          "**/*.{ts,tsx,js,jsx}"
        ]
      },
      "inputs": [
        "default",
        "{workspaceRoot}/.eslintrc.json"
      ],
      "cache": true
    },
    "test": {
      "executor": "nx:run-commands",
      "options": {
        "command": "echo 'test placeholder'"
      },
      "configurations": {
        "ci": {
          "ci": true,
          "codeCoverage": true
        }
      },
      "inputs": [
        "default",
        "^default",
        "{workspaceRoot}/jest.preset.js"
      ],
      "cache": true
    },
    "build-all": {
      "executor": "nx:run-commands",
      "outputs": [],
      "options": {
        "command": "echo 'Building all dependencies' && nx build mcp && nx build gcp"
      }
    }
  },
  "tags": [
    "domain:api",
    "type:application",
    "scope:server"
  ],
  "implicitDependencies": [
    "gcp-auth"
  ],
  "namedInputs": {
    "default": [
      "{projectRoot}/**/*",
      "sharedGlobals"
    ],
    "production": [
      "default",
      "!{projectRoot}/**/?(*.)+(spec|test).[jt]s?(x)?(.snap)",
      "!{projectRoot}/tsconfig.spec.json",
      "!{projectRoot}/jest.config.[jt]s",
      "!{projectRoot}/.eslintrc.json"
    ],
    "sharedGlobals": []
  }
}<|MERGE_RESOLUTION|>--- conflicted
+++ resolved
@@ -15,24 +15,14 @@
     },
     "build": {
       "executor": "@nx/js:tsc",
-<<<<<<< HEAD
       "outputs": ["{options.outputPath}"],
       "options": {
         "outputPath": "dist/apps/api",
         "main": "apps/api/src/main.ts",
         "tsConfig": "apps/api/tsconfig.app.json",
-        "assets": ["apps/api/src/routes"]
-=======
-      "outputs": [
-        "{options.outputPath}"
-      ],
-      "options": {
-        "outputPath": "dist/apps/api",
-        "tsConfig": "apps/api/tsconfig.json",
         "assets": [
           { "glob": "**/*", "input": "apps/api/src/routes", "output": "routes" }
         ]
->>>>>>> 8aa3a561
       },
       "configurations": {
         "production": {
