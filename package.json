{
  "type": "module",
  "name": "nx-monorepo",
  "version": "1.0.0",
  "private": true,
  "scripts": {
    "nx": "nx",
    "start": "nx serve",
    "build": "nx build",
    "test": "nx test",
    "lint": "nx lint",
    "affected": "nx affected --target=build",
    "mcp:demo": "pnpm exec ts-node examples/mcp-demo.ts",
    "mcp:build": "pnpm nx build mcp",
    "mcp:test": "pnpm nx test mcp",
    "mcp:health": "pnpm exec ts-node -e \"import('@nx-monorepo/mcp').then(m => m.testMCPConnectivity().then(console.log))\""
  },
  "devDependencies": {
    "@nx/jest": "21.4.0",
    "@nx/js": "21.4.0",
    "@nx/linter": "19.8.4",
    "@nx/next": "21.4.0",
    "@nx/node": "21.4.0",
    "@nx/workspace": "21.4.0",
    "@secretlint/secretlint-rule-preset-recommend": "^11.0.2",
    "@types/express": "^5.0.3",
    "@types/lodash": "^4.17.20",
    "@types/node": "24.3.0",
    "fs-extra": "^11.3.1",
<<<<<<< HEAD
    "koa": "^3.0.1",
    "nx": "21.4.0",
    "secretlint": "^11.0.2",
=======
    "koa": "^2.16.2",
    "nx": "19.8.4",
    "secretlint": "^8.5.0",
>>>>>>> f92d2238
    "ts-node": "10.9.2",
    "typescript": "5.9.2"
  },
  "pnpm": {
    "onlyBuiltDependencies": [
      "@parcel/watcher",
      "nx",
      "protobufjs",
      "sharp"
    ],
    "overrides": {
      "@swc/core": "^1.3.86",
      "@swc/helpers": "^0.5.4",
      "@types/react": "^18.2.0",
      "koa": "^2.16.2"
    }
  },
  "dependencies": {
    "@google-analytics/data": "^5.2.0",
    "@google-cloud/aiplatform": "^5.5.0",
    "@google-cloud/bigquery": "8.1.1",
    "@google-cloud/secret-manager": "^6.1.0",
    "@google-cloud/storage": "7.16.0",
    "@modelcontextprotocol/sdk": "^1.17.3",
    "chalk": "^5.6.0",
    "diff": "^8.0.2",
    "fastify": "^5.5.0",
    "google-auth-library": "^10.2.1",
    "lodash": "^4.17.21",
    "minimatch": "^10.0.3",
    "zod": "^4.0.17",
    "zod-to-json-schema": "^3.24.6"
  },
  "packageManager": "pnpm@10.0.0",
  "engines": {
    "node": ">=18 <21 || >=22"
  }
}<|MERGE_RESOLUTION|>--- conflicted
+++ resolved
@@ -27,15 +27,9 @@
     "@types/lodash": "^4.17.20",
     "@types/node": "24.3.0",
     "fs-extra": "^11.3.1",
-<<<<<<< HEAD
-    "koa": "^3.0.1",
+    "koa": "^2.16.2",
     "nx": "21.4.0",
     "secretlint": "^11.0.2",
-=======
-    "koa": "^2.16.2",
-    "nx": "19.8.4",
-    "secretlint": "^8.5.0",
->>>>>>> f92d2238
     "ts-node": "10.9.2",
     "typescript": "5.9.2"
   },
