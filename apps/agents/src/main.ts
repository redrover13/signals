/**
 * @fileoverview main module for the src component
 *
 * This file is part of the Dulce de Saigon F&B Data Platform.
 * Contains implementation for TypeScript functionality.
 *
 * @author Dulce de Saigon Engineering
 * @copyright Copyright (c) 2025 Dulce de Saigon
 * @license MIT
 */

import Fastify, { FastifyInstance, FastifyRequest } from 'fastify';
import { VertexAIClient, VertexAIClientConfig } from '@nx-monorepo/adk/services/vertex';
import { mcpService } from '@nx-monorepo/mcp';
import { 
  initializeOpenTelemetry, 
  withSpan, 
  logEvent, 
  instrument,
  getTracer 
} from '@nx-monorepo/utils/monitoring';
import { SpanKind } from '@opentelemetry/api';

// Initialize OpenTelemetry before any other imports
initializeOpenTelemetry({
  serviceName: 'dulce-de-saigon-agents',
  serviceVersion: '1.0.0',
  gcpProjectId: process.env.GCP_PROJECT_ID,
  enableAutoInstrumentation: true,
  enableCustomExporter: true,
  enableBigQueryLogs: true,
}).catch(console.error);

// Local route implementations for agents project
async function healthRoutes(fastify: FastifyInstance) {
  fastify.get('/health', async (request: FastifyRequest, reply) => {
    return withSpan('health-check', async (span) => {
      span.setAttributes({
        'http.method': 'GET',
        'http.route': '/health',
        'service.component': 'agents',
      });

      await logEvent('health_check', { status: 'ok' });
      
      return { status: 'ok', timestamp: new Date().toISOString() };
    }, { kind: SpanKind.SERVER });
  });
}

async function agentsRoutes(fastify: FastifyInstance) {
  // Instrument the start endpoint
  fastify.post('/start', async (request: FastifyRequest, reply) => {
    return withSpan('agent-task-start', async (span) => {
      const task = (request.body as any)?.task ?? 'default task';
      
      span.setAttributes({
        'http.method': 'POST',
        'http.route': '/start',
        'agent.task': task,
        'service.component': 'agents',
      });

      await logEvent('agent_task_started', { 
        task,
        requestId: request.id,
      });

      return { ok: true, task, message: 'Agent task queued' };
    }, { kind: SpanKind.SERVER });
  });

  // Instrument the prediction endpoint
  fastify.post('/api/v1/agent-predict', async (request: FastifyRequest, reply) => {
    return withSpan('vertex-ai-prediction', async (span) => {
      try {
        const instancePayload = request.body;
        
        span.setAttributes({
          'http.method': 'POST',
          'http.route': '/api/v1/agent-predict',
          'vertex.endpoint_id': vertexAIConfig.endpointId,
          'vertex.project': vertexAIConfig.project,
          'service.component': 'agents',
        });

        await logEvent('prediction_request', { 
          endpointId: vertexAIConfig.endpointId,
          payloadSize: JSON.stringify(instancePayload).length,
        });

<<<<<<< HEAD
        const predictions = await vertexClient.predict(instancePayload);

        span.setAttributes({
          'vertex.prediction_success': true,
          'vertex.predictions_count': Array.isArray(predictions) ? predictions.length : 1,
        });

        fastify.log.info({
          message: 'Prediction successful',
          endpointId: vertexAIConfig.endpointId,
        });

        await logEvent('prediction_success', { 
          endpointId: vertexAIConfig.endpointId,
          predictionsCount: Array.isArray(predictions) ? predictions.length : 1,
        });

        return { success: true, predictions };
      } catch (error) {
        span.setAttributes({
          'vertex.prediction_success': false,
          'error.type': error instanceof Error ? error.constructor.name : 'Unknown',
          'error.message': error instanceof Error ? error.message : 'Unknown error',
        });

        fastify.log.error(error);
        
        await logEvent('prediction_error', { 
          endpointId: vertexAIConfig.endpointId,
          error: error instanceof Error ? error.message : 'Unknown error',
        }, 'error');

        reply.status(500).send({
          success: false,
          message: 'An error occurred during prediction.',
          error: error instanceof Error ? error.name : 'UnknownError',
        });
      }
    }, { kind: SpanKind.SERVER });
=======
      return { success: true, predictions };
    } catch (error) {
      fastify.log.error(error);
      return reply.status(500).send({
        success: false,
        message: 'An error occurred during prediction.',
        error: error instanceof Error ? error.name : 'UnknownError',
      });
    }
>>>>>>> 78dc146b
  });
}

const fastify = Fastify({
  logger: true,
});

// --- Vertex AI Integration ---
const vertexAIConfig: VertexAIClientConfig = {
  project: process.env['GCP_PROJECT_ID'] || '324928471234',
  location: process.env['GCP_LOCATION'] || 'us-central1',
  endpointId: process.env['VERTEX_AI_ENDPOINT_ID'] || '839281723491823912',
};

const vertexClient = new VertexAIClient(vertexAIConfig);

// Instrument the initialization function
const instrumentedInitialize = instrument('app-initialization', async () => {
  console.log('Initializing MCP service...');
  await mcpService.initialize();
  console.log('✅ MCP service initialized successfully');
  console.log('📊 Enabled servers:', mcpService.getEnabledServers());

  // Register routes
  await fastify.register(healthRoutes);
  await fastify.register(agentsRoutes);

  const PORT = process.env.PORT ? parseInt(process.env.PORT, 10) : 3001;
  fastify.listen({ port: PORT, host: '0.0.0.0' }, (err, address) => {
    if (err) {
      fastify.log.error(err);
      process.exit(1);
    }
    fastify.log.info(`Agents server listening at ${address}`);
  });
}, {
  attributes: {
    'service.component': 'agents',
    'service.initialization': true,
  }
});

// Initialize MCP service and start server
async function initializeApp() {
  try {
<<<<<<< HEAD
    await logEvent('app_startup', { 
      service: 'dulce-de-saigon-agents',
      version: '1.0.0',
=======
    console.log('Initializing MCP service...');
    await mcpService.initialize();
    console.log('✅ MCP service initialized successfully');
    console.log('📊 Enabled servers:', mcpService.getEnabledServers());

    // Register routes
    await fastify.register(healthRoutes);
    await fastify.register(agentsRoutes);

    const PORT = process.env['PORT'] ? parseInt(process.env['PORT'], 10) : 3001;
    fastify.listen({ port: PORT, host: '0.0.0.0' }, (err, address) => {
      if (err) {
        fastify.log.error(err);
        process.exit(1);
      }
      fastify.log.info(`Agents server listening at ${address}`);
>>>>>>> 78dc146b
    });

    await instrumentedInitialize();
  } catch (error) {
    console.error('❌ Failed to initialize MCP service:', error);
    
    await logEvent('app_startup_error', { 
      service: 'dulce-de-saigon-agents',
      error: error instanceof Error ? error.message : 'Unknown error',
    }, 'error');
    
    process.exit(1);
  }
}

initializeApp().catch(console.error);<|MERGE_RESOLUTION|>--- conflicted
+++ resolved
@@ -12,124 +12,30 @@
 import Fastify, { FastifyInstance, FastifyRequest } from 'fastify';
 import { VertexAIClient, VertexAIClientConfig } from '@nx-monorepo/adk/services/vertex';
 import { mcpService } from '@nx-monorepo/mcp';
-import { 
-  initializeOpenTelemetry, 
-  withSpan, 
-  logEvent, 
-  instrument,
-  getTracer 
-} from '@nx-monorepo/utils/monitoring';
-import { SpanKind } from '@opentelemetry/api';
-
-// Initialize OpenTelemetry before any other imports
-initializeOpenTelemetry({
-  serviceName: 'dulce-de-saigon-agents',
-  serviceVersion: '1.0.0',
-  gcpProjectId: process.env.GCP_PROJECT_ID,
-  enableAutoInstrumentation: true,
-  enableCustomExporter: true,
-  enableBigQueryLogs: true,
-}).catch(console.error);
 
 // Local route implementations for agents project
 async function healthRoutes(fastify: FastifyInstance) {
   fastify.get('/health', async (request: FastifyRequest, reply) => {
-    return withSpan('health-check', async (span) => {
-      span.setAttributes({
-        'http.method': 'GET',
-        'http.route': '/health',
-        'service.component': 'agents',
-      });
-
-      await logEvent('health_check', { status: 'ok' });
-      
-      return { status: 'ok', timestamp: new Date().toISOString() };
-    }, { kind: SpanKind.SERVER });
+    return { status: 'ok', timestamp: new Date().toISOString() };
   });
 }
 
 async function agentsRoutes(fastify: FastifyInstance) {
-  // Instrument the start endpoint
   fastify.post('/start', async (request: FastifyRequest, reply) => {
-    return withSpan('agent-task-start', async (span) => {
-      const task = (request.body as any)?.task ?? 'default task';
-      
-      span.setAttributes({
-        'http.method': 'POST',
-        'http.route': '/start',
-        'agent.task': task,
-        'service.component': 'agents',
+    const task = (request.body as any)?.task ?? 'default task';
+    return { ok: true, task, message: 'Agent task queued' };
+  });
+
+  fastify.post('/api/v1/agent-predict', async (request: FastifyRequest, reply) => {
+    try {
+      const instancePayload = request.body;
+      const predictions = await vertexClient.predict(instancePayload);
+
+      fastify.log.info({
+        message: 'Prediction successful',
+        endpointId: vertexAIConfig.endpointId,
       });
 
-      await logEvent('agent_task_started', { 
-        task,
-        requestId: request.id,
-      });
-
-      return { ok: true, task, message: 'Agent task queued' };
-    }, { kind: SpanKind.SERVER });
-  });
-
-  // Instrument the prediction endpoint
-  fastify.post('/api/v1/agent-predict', async (request: FastifyRequest, reply) => {
-    return withSpan('vertex-ai-prediction', async (span) => {
-      try {
-        const instancePayload = request.body;
-        
-        span.setAttributes({
-          'http.method': 'POST',
-          'http.route': '/api/v1/agent-predict',
-          'vertex.endpoint_id': vertexAIConfig.endpointId,
-          'vertex.project': vertexAIConfig.project,
-          'service.component': 'agents',
-        });
-
-        await logEvent('prediction_request', { 
-          endpointId: vertexAIConfig.endpointId,
-          payloadSize: JSON.stringify(instancePayload).length,
-        });
-
-<<<<<<< HEAD
-        const predictions = await vertexClient.predict(instancePayload);
-
-        span.setAttributes({
-          'vertex.prediction_success': true,
-          'vertex.predictions_count': Array.isArray(predictions) ? predictions.length : 1,
-        });
-
-        fastify.log.info({
-          message: 'Prediction successful',
-          endpointId: vertexAIConfig.endpointId,
-        });
-
-        await logEvent('prediction_success', { 
-          endpointId: vertexAIConfig.endpointId,
-          predictionsCount: Array.isArray(predictions) ? predictions.length : 1,
-        });
-
-        return { success: true, predictions };
-      } catch (error) {
-        span.setAttributes({
-          'vertex.prediction_success': false,
-          'error.type': error instanceof Error ? error.constructor.name : 'Unknown',
-          'error.message': error instanceof Error ? error.message : 'Unknown error',
-        });
-
-        fastify.log.error(error);
-        
-        await logEvent('prediction_error', { 
-          endpointId: vertexAIConfig.endpointId,
-          error: error instanceof Error ? error.message : 'Unknown error',
-        }, 'error');
-
-        reply.status(500).send({
-          success: false,
-          message: 'An error occurred during prediction.',
-          error: error instanceof Error ? error.name : 'UnknownError',
-        });
-      }
-    }, { kind: SpanKind.SERVER });
-=======
       return { success: true, predictions };
     } catch (error) {
       fastify.log.error(error);
@@ -139,7 +45,6 @@
         error: error instanceof Error ? error.name : 'UnknownError',
       });
     }
->>>>>>> 78dc146b
   });
 }
 
@@ -156,40 +61,9 @@
 
 const vertexClient = new VertexAIClient(vertexAIConfig);
 
-// Instrument the initialization function
-const instrumentedInitialize = instrument('app-initialization', async () => {
-  console.log('Initializing MCP service...');
-  await mcpService.initialize();
-  console.log('✅ MCP service initialized successfully');
-  console.log('📊 Enabled servers:', mcpService.getEnabledServers());
-
-  // Register routes
-  await fastify.register(healthRoutes);
-  await fastify.register(agentsRoutes);
-
-  const PORT = process.env.PORT ? parseInt(process.env.PORT, 10) : 3001;
-  fastify.listen({ port: PORT, host: '0.0.0.0' }, (err, address) => {
-    if (err) {
-      fastify.log.error(err);
-      process.exit(1);
-    }
-    fastify.log.info(`Agents server listening at ${address}`);
-  });
-}, {
-  attributes: {
-    'service.component': 'agents',
-    'service.initialization': true,
-  }
-});
-
 // Initialize MCP service and start server
 async function initializeApp() {
   try {
-<<<<<<< HEAD
-    await logEvent('app_startup', { 
-      service: 'dulce-de-saigon-agents',
-      version: '1.0.0',
-=======
     console.log('Initializing MCP service...');
     await mcpService.initialize();
     console.log('✅ MCP service initialized successfully');
@@ -206,18 +80,9 @@
         process.exit(1);
       }
       fastify.log.info(`Agents server listening at ${address}`);
->>>>>>> 78dc146b
     });
-
-    await instrumentedInitialize();
   } catch (error) {
     console.error('❌ Failed to initialize MCP service:', error);
-    
-    await logEvent('app_startup_error', { 
-      service: 'dulce-de-saigon-agents',
-      error: error instanceof Error ? error.message : 'Unknown error',
-    }, 'error');
-    
     process.exit(1);
   }
 }
