{
  "name": "agents-lib",
  "$schema": "../../node_modules/nx/schemas/project-schema.json",
  "sourceRoot": "libs/agents/src",
  "projectType": "library",
  "implicitDependencies": ["gcp"],
  "tags": [
    "domain:agents",
    "type:library"
  ],
  "targets": {
    "build": {
      "executor": "@nx/js:tsc",
      "outputs": [
        "{options.outputPath}"
      ],
      "options": {
        "outputPath": "dist/libs/agents",
        "main": "libs/agents/src/index.ts",
        "tsConfig": "libs/agents/tsconfig.lib.json",
<<<<<<< HEAD
        "assets": ["libs/agents/*.md"]
      }
=======
        "assets": [
          "libs/agents/*.md"
        ]
      },
      "configurations": {
        "production": {
          "optimization": true,
          "extractLicenses": true,
          "generatePackageJson": true,
          "sourceMap": false
        },
        "development": {
          "optimization": false,
          "sourceMap": true
        }
      },
      "defaultConfiguration": "production",
      "cache": true,
      "dependsOn": [
        "^build"
      ],
      "inputs": [
        "production",
        "^production"
      ]
>>>>>>> 8a23216d
    },
    "lint": {
      "executor": "@nx/eslint:lint",
      "options": {
        "lintFilePatterns": [
          "libs/agents/**/*.{ts,tsx,js,jsx}"
        ]
      },
      "inputs": [
        "default",
        "{workspaceRoot}/.eslintrc.json"
      ],
      "cache": true
    }
  },
  "namedInputs": {
    "default": [
      "{projectRoot}/**/*",
      "sharedGlobals"
    ],
    "production": [
      "default",
      "!{projectRoot}/**/?(*.)+(spec|test).[jt]s?(x)?(.snap)",
      "!{projectRoot}/tsconfig.spec.json",
      "!{projectRoot}/jest.config.[jt]s",
      "!{projectRoot}/.eslintrc.json"
    ],
    "sharedGlobals": []
  }
}<|MERGE_RESOLUTION|>--- conflicted
+++ resolved
@@ -18,10 +18,6 @@
         "outputPath": "dist/libs/agents",
         "main": "libs/agents/src/index.ts",
         "tsConfig": "libs/agents/tsconfig.lib.json",
-<<<<<<< HEAD
-        "assets": ["libs/agents/*.md"]
-      }
-=======
         "assets": [
           "libs/agents/*.md"
         ]
@@ -47,7 +43,6 @@
         "production",
         "^production"
       ]
->>>>>>> 8a23216d
     },
     "lint": {
       "executor": "@nx/eslint:lint",
