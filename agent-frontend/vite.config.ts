--- conflicted
+++ resolved
@@ -134,12 +134,6 @@
       rollupOptions: {
         external: [],
         output: {
-<<<<<<< HEAD
-          manualChunks: {
-            vendor: ['react', 'react-dom'],
-            signals: ['@nx-monorepo/utils/signals'],
-            lodash: ['lodash-es'],
-=======
           manualChunks: (id) => {
             // Create vendor chunks for better caching
             if (id.includes('node_modules')) {
@@ -159,7 +153,7 @@
               }
               return 'vendor';
             }
->>>>>>> c432fe99
+          },
           },
           // Optimize chunk loading
           chunkFileNames: 'assets/[name]-[hash].js',
@@ -208,12 +202,6 @@
     
     // Optimize dependencies
     optimizeDeps: {
-<<<<<<< HEAD
-      include: ['react', 'react-dom', 'lodash-es'],
-      exclude: ['@nx-monorepo/utils/signals'],
-      // Enable dependency pre-bundling only when explicitly requested
-      force: env.VITE_FORCE_OPTIMIZE === 'true',
-=======
       include: [
         'react', 
         'react-dom',
@@ -228,7 +216,7 @@
           'top-level-await': true 
         },
       }
->>>>>>> c432fe99
+    },
     },
     
     // Add alias for development fallbacks
